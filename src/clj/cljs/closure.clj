--- conflicted
+++ resolved
@@ -939,49 +939,6 @@
 
 (defn build
   "Given a source which can be compiled, produce runnable JavaScript."
-<<<<<<< HEAD
-  [source opts]
-  (ana/reset-namespaces!)
-  (let [opts (if (= :nodejs (:target opts))
-               (merge {:optimizations :simple} opts)
-               opts)
-        ups-deps (get-upstream-deps)
-        all-opts (assoc opts 
-                   :ups-libs (:libs ups-deps)
-                   :ups-foreign-libs (:foreign-libs ups-deps)
-                   :ups-externs (:externs ups-deps))]
-    (binding [ana/*cljs-static-fns*
-              (or (and (= (opts :optimizations) :advanced))
-                  (:static-fns opts)
-                  ana/*cljs-static-fns*)
-              ana/*track-constants*
-              (or (and (= (opts :optimizations) :advanced))
-                  (:optimize-constants opts)
-                  ana/*track-constants*)
-              ana/*cljs-warnings*
-              (assoc ana/*cljs-warnings* :undeclared (true? (opts :warnings)))]
-      (let [compiled (-compile source all-opts)
-            ; Cause the constants table file to be written
-            const-table (when ana/*track-constants*
-                          (comp/emit-constants-table-to-file @ana/*constant-table*
-                            (str (output-directory all-opts) "/constants_table.js")))
-            js-sources (concat
-                         (apply add-dependencies all-opts
-                            (concat (if (coll? compiled) compiled [compiled])
-                                    (when (= :nodejs (:target all-opts))
-                                      [(-compile (io/resource "cljs/nodejs.cljs") all-opts)])))
-                         (when (= :nodejs (:target all-opts))
-                           [(-compile (io/resource "cljs/nodejscli.cljs") all-opts)]))
-            optim (:optimizations all-opts)]
-        (if (and optim (not= optim :none))
-          (->> js-sources
-               (apply optimize all-opts)
-               (add-header all-opts)
-               (add-wrapper all-opts)
-               (add-source-map-link all-opts)
-               (output-one-file all-opts))
-          (apply output-unoptimized all-opts js-sources))))))
-=======
   ([source opts] (build source opts false))
   ([source opts reset]
     (when reset
@@ -998,17 +955,24 @@
                 (or (and (= (opts :optimizations) :advanced))
                     (:static-fns opts)
                     ana/*cljs-static-fns*)
+                ana/*track-constants*
+                (or (and (= (opts :optimizations) :advanced))
+                    (:optimize-constants opts)
+                    ana/*track-constants*)
                 ana/*cljs-warnings*
                 (assoc ana/*cljs-warnings* :undeclared (true? (opts :warnings)))]
         (let [compiled (-compile source all-opts)
+              const-table (when ana/*track-constants*
+                            (comp/emit-constants-table-to-file @ana/*constant-table*
+                              (str (output-directory all-opts) "/constants_table.js")))
               js-sources (concat
                            (apply add-dependencies all-opts
                              (concat (if (coll? compiled) compiled [compiled])
                                (when (= :nodejs (:target all-opts))
                                  [(-compile (io/resource "cljs/nodejs.cljs") all-opts)])))
-                            (when (= :nodejs (:target all-opts))
-                              [(-compile (io/resource "cljs/nodejscli.cljs") all-opts)]))
-              optim (:optimizations all-opts)]
+                           (when (= :nodejs (:target all-opts))
+                             [(-compile (io/resource "cljs/nodejscli.cljs") all-opts)]))
+               optim (:optimizations all-opts)]
           (if (and optim (not= optim :none))
             (->> js-sources
               (apply optimize all-opts)
@@ -1017,7 +981,6 @@
               (add-source-map-link all-opts)
               (output-one-file all-opts))
             (apply output-unoptimized all-opts js-sources)))))))
->>>>>>> 973a28be
 
 (comment
 
