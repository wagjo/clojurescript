--- conflicted
+++ resolved
@@ -13,15 +13,10 @@
   (:require [clojure.java.io :as io]
             [clojure.edn :as edn]
             [clojure.string :as string]
-<<<<<<< HEAD
-            [cljs.tagged-literals :as tags])
+            [cljs.tagged-literals :as tags]
+            [clojure.tools.reader :as reader])
   (:import java.lang.StringBuilder
            [java.io PushbackReader]))
-=======
-            [cljs.tagged-literals :as tags]
-            [clojure.tools.reader :as reader])
-  (:import java.lang.StringBuilder))
->>>>>>> 30a27d2c
 
 (def ^:dynamic *cljs-ns* 'cljs.user)
 (def ^:dynamic *cljs-file* nil)
