;   Copyright (c) Rich Hickey. All rights reserved.
;   The use and distribution terms for this software are covered by the
;   Eclipse Public License 1.0 (http://opensource.org/licenses/eclipse-1.0.php)
;   which can be found in the file epl-v10.html at the root of this distribution.
;   By using this software in any fashion, you are agreeing to be bound by
;   the terms of this license.
;   You must not remove this notice, or any other, from this software.

(ns cljs.core
  (:require [goog.string :as gstring]
            [goog.string.StringBuffer :as gstringbuf]
            [goog.object :as gobject]
            [goog.array :as garray]))

(def *unchecked-if* false)

(def
  ^{:doc "Each runtime environment provides a diffenent way to print output.
  Whatever function *print-fn* is bound to will be passed any
  Strings which should be printed." :dynamic true}
  *print-fn*
  (fn [_]
    (throw (js/Error. "No *print-fn* fn set for evaluation environment"))))

(defn set-print-fn!
  "Set *print-fn* to f."
  [f] (set! *print-fn* f))

(def ^:dynamic *flush-on-newline* true)
(def ^:dynamic *print-readably* true)
(def ^:dynamic *print-meta* false)
(def ^:dynamic *print-dup* false)

(defn- pr-opts []
  {:flush-on-newline *flush-on-newline*
   :readably *print-readably*
   :meta *print-meta*
   :dup *print-dup*})

(def
  ^{:doc "bound in a repl thread to the most recent value printed"}
  *1)

(def
  ^{:doc "bound in a repl thread to the second most recent value printed"}
  *2)

(def
  ^{:doc "bound in a repl thread to the third most recent value printed"}
  *3)

(defn truth_
  "Internal - do not use!"
  [x]
  (cljs.core/truth_ x))

(def not-native nil)

(declare instance? Keyword)

(defn ^boolean identical?
  "Tests if 2 arguments are the same object"
  [x y]
  (cljs.core/identical? x y))

(defn ^boolean nil?
  "Returns true if x is nil, false otherwise."
  [x]
  (coercive-= x nil))

(defn ^boolean array? [x]
  (cljs.core/array? x))

(defn ^boolean number? [n]
  (cljs.core/number? n))

(defn ^boolean not
  "Returns true if x is logical false, false otherwise."
  [x] (if x false true))

(defn ^boolean string? [x]
  (goog/isString x))

(set! *unchecked-if* true)
(defn ^boolean type_satisfies_
  "Internal - do not use!"
  [p x]
  (let [x (if (nil? x) nil x)]
    (cond
     (aget p (goog.typeOf x)) true
     (aget p "_") true
     :else false)))
(set! *unchecked-if* false)

(defn is_proto_
  [x]
  (identical? (.-prototype (.-constructor x)) x))

(def
  ^{:doc "When compiled for a command-line target, whatever
  function *main-fn* is set to will be called with the command-line
  argv as arguments"}
  *main-cli-fn* nil)

(defn type [x]
  (when-not (nil? x)
    (.-constructor x)))

(defn missing-protocol [proto obj]
  (let [ty (type obj)
        ty (if (and ty (.-cljs$lang$type ty))
             (.-cljs$lang$ctorStr ty)
             (goog/typeOf obj))]
   (js/Error.
     (.join (array "No protocol method " proto
                   " defined for type " ty ": " obj) ""))))

(defn type->str [ty]
  (if-let [s (.-cljs$lang$ctorStr ty)]
    s
    (str ty)))

;;;;;;;;;;;;;;;;;;;;;;;;;;;;;; arrays ;;;;;;;;;;;;;;;;

(defn aclone
  "Returns a javascript array, cloned from the passed in array"
  [array-like]
  (.slice array-like))

(defn array
  "Creates a new javascript array.
@param {...*} var_args" ;;array is a special case, don't emulate this doc string
  [var-args]            ;; [& items]
  (.call (.-slice (.-prototype js/Array)) (cljs.core/js-arguments)))

(defn make-array
  ([size]
     (js/Array. size))
  ([type size]
     (make-array size)))

(declare apply)

(defn aget
  "Returns the value at the index."
  ([array i]
     (cljs.core/aget array i))
  ([array i & idxs]
     (apply aget (aget array i) idxs)))

(defn aset
  "Sets the value at the index."
  ([array i val]
    (cljs.core/aset array i val))
  ([array idx idx2 & idxv]
    (apply aset (aget array idx) idx2 idxv)))

(defn alength
  "Returns the length of the array. Works on arrays of all types."
  [array]
  (cljs.core/alength array))

(declare reduce)

(defn into-array
  ([aseq]
     (into-array nil aseq))
  ([type aseq]
     (reduce (fn [a x] (.push a x) a) (array) aseq)))

;;;;;;;;;;;;;;;;;;;;;;;;;;; core protocols ;;;;;;;;;;;;;

(defprotocol Fn
  "Marker protocol")

(defprotocol IFn
  (-invoke
    [this]
    [this a]
    [this a b]
    [this a b c]
    [this a b c d]
    [this a b c d e]
    [this a b c d e f]
    [this a b c d e f g]
    [this a b c d e f g h]
    [this a b c d e f g h i]
    [this a b c d e f g h i j]
    [this a b c d e f g h i j k]
    [this a b c d e f g h i j k l]
    [this a b c d e f g h i j k l m]
    [this a b c d e f g h i j k l m n]
    [this a b c d e f g h i j k l m n o]
    [this a b c d e f g h i j k l m n o p]
    [this a b c d e f g h i j k l m n o p q]
    [this a b c d e f g h i j k l m n o p q s]
    [this a b c d e f g h i j k l m n o p q s t]
    [this a b c d e f g h i j k l m n o p q s t rest]))

(defprotocol ICounted
  (-count [coll] "constant time count"))

(defprotocol IEmptyableCollection
  (-empty [coll]))

(defprotocol ICollection
  (-conj [coll o]))

#_(defprotocol IOrdinal
    (-index [coll]))

(defprotocol IIndexed
  (-nth [coll n] [coll n not-found]))

(defprotocol ASeq)

(defprotocol ISeq
  (-first [coll])
  (-rest [coll]))

(defprotocol INext
  (-next [coll]))

(defprotocol ILookup
  (-lookup [o k] [o k not-found]))

(defprotocol IAssociative
  (-contains-key? [coll k])
  #_(-entry-at [coll k])
  (-assoc [coll k v]))

(defprotocol IMap
  #_(-assoc-ex [coll k v])
  (-dissoc [coll k]))

(defprotocol IMapEntry
  (-key [coll])
  (-val [coll]))

(defprotocol ISet
  (-disjoin [coll v]))

(defprotocol IStack
  (-peek [coll])
  (-pop [coll]))

(defprotocol IVector
  (-assoc-n [coll n val]))

(defprotocol IDeref
 (-deref [o]))

(defprotocol IDerefWithTimeout
  (-deref-with-timeout [o msec timeout-val]))

(defprotocol IMeta
  (-meta [o]))

(defprotocol IWithMeta
  (-with-meta [o meta]))

(defprotocol IReduce
  (-reduce [coll f] [coll f start]))

(defprotocol IKVReduce
  (-kv-reduce [coll f init]))

(defprotocol IEquiv
  (-equiv [o other]))

(defprotocol IHash
  (-hash [o]))

(defprotocol ISeqable
  (-seq [o]))

(defprotocol ISequential
  "Marker interface indicating a persistent collection of sequential items")

(defprotocol IList
  "Marker interface indicating a persistent list")

(defprotocol IRecord
  "Marker interface indicating a record object")

(defprotocol IReversible
  (-rseq [coll]))

(defprotocol ISorted
  (-sorted-seq [coll ascending?])
  (-sorted-seq-from [coll k ascending?])
  (-entry-key [coll entry])
  (-comparator [coll]))

(defprotocol IWriter
  (-write [writer s])
  (-flush [writer]))

(defprotocol IPrintWithWriter
  "The old IPrintable protocol's implementation consisted of building a giant
   list of strings to concatenate.  This involved lots of concat calls,
   intermediate vectors, and lazy-seqs, and was very slow in some older JS
   engines.  IPrintWithWriter implements printing via the IWriter protocol, so it
   be implemented efficiently in terms of e.g. a StringBuffer append."
  (-pr-writer [o writer opts]))

(defprotocol IPending
  (-realized? [d]))

(defprotocol IWatchable
  (-notify-watches [this oldval newval])
  (-add-watch [this key f])
  (-remove-watch [this key]))

(defprotocol IEditableCollection
  (-as-transient [coll]))

(defprotocol ITransientCollection
  (-conj! [tcoll val])
  (-persistent! [tcoll]))

(defprotocol ITransientAssociative
  (-assoc! [tcoll key val]))

(defprotocol ITransientMap
  (-dissoc! [tcoll key]))

(defprotocol ITransientVector
  (-assoc-n! [tcoll n val])
  (-pop! [tcoll]))

(defprotocol ITransientSet
  (-disjoin! [tcoll v]))

(defprotocol IComparable
  (-compare [x y]))

(defprotocol IChunk
  (-drop-first [coll]))

(defprotocol IChunkedSeq
  (-chunked-first [coll])
  (-chunked-rest [coll]))

(defprotocol IChunkedNext
  (-chunked-next [coll]))

(defprotocol INamed
  (-name [x])
  (-namespace [x]))

;; Printing support

(deftype StringBufferWriter [sb]
  IWriter
  (-write [_ s] (.append sb s))
  (-flush [_] nil))

(defn pr-str*
  "Support so that collections can implement toString without
   loading all the printing machinery."
  [^not-native obj]
  (let [sb (gstring/StringBuffer.)
        writer (StringBufferWriter. sb)]
    (-pr-writer obj writer (pr-opts))
    (-flush writer)
    (str sb)))

;;;;;;;;;;;;;;;;;;; symbols ;;;;;;;;;;;;;;;

(declare list hash-combine hash Symbol)

(defn ^boolean instance? [t o]
  (cljs.core/instance? t o))

(defn ^boolean symbol? [x]
  (instance? Symbol x))

(defn- hash-symbol [sym]
  (hash-combine (hash (.-ns sym)) (hash (.-name sym))))

(deftype Symbol [ns name str ^:mutable _hash _meta]
  Object
  (toString [_] str)
  IEquiv
  (-equiv [_ other]
    (if (instance? Symbol other)
      (identical? str (.-str other))
      false))
  IFn
  (-invoke [sym coll]
    (-lookup coll sym nil))
  (-invoke [sym coll not-found]
    (-lookup coll sym not-found))
  IMeta
  (-meta [_] _meta)
  IWithMeta
  (-with-meta [_ new-meta] (Symbol. ns name str _hash new-meta))
  IHash
  (-hash [sym]
    (caching-hash sym hash-symbol _hash))
  INamed
  (-name [_] name)
  (-namespace [_] ns)
  IPrintWithWriter
  (-pr-writer [o writer _] (-write writer str)))

(defn symbol
  ([name]
     (if (symbol? name)
       name
       (symbol nil name)))
  ([ns name]
     (let [sym-str (if-not (nil? ns)
                     (str ns "/" name)
                     name)]
       (Symbol. ns name sym-str nil nil))))

;;;;;;;;;;;;;;;;;;; fundamentals ;;;;;;;;;;;;;;;

(declare array-seq prim-seq IndexedSeq)

(defn ^seq seq
  "Returns a seq on the collection. If the collection is
  empty, returns nil.  (seq nil) returns nil. seq also works on
  Strings."
  [coll]
  (when-not (nil? coll)
    (cond
      (satisfies? ISeqable coll false)
      (-seq ^not-native coll)

      (array? coll)
      (when-not (zero? (alength coll))
        (IndexedSeq. coll 0))

      (string? coll)
      (when-not (zero? (alength coll))
        (IndexedSeq. coll 0))

      (type_satisfies_ ISeqable coll)
      (-seq coll)

      :else (throw (js/Error. (str coll "is not ISeqable"))))))

(defn first
  "Returns the first item in the collection. Calls seq on its
  argument. If coll is nil, returns nil."
  [coll]
  (when-not (nil? coll)
    (if (satisfies? ISeq coll false)
      (-first ^not-native coll)
      (let [s (seq coll)]
        (when-not (nil? s)
          (-first s))))))

(defn ^seq rest
  "Returns a possibly empty seq of the items after the first. Calls seq on its
  argument."
  [coll]
  (if-not (nil? coll)
    (if (satisfies? ISeq coll false)
      (-rest ^not-native coll)
      (let [s (seq coll)]
        (if-not (nil? s)
          (-rest s)
          ())))
    ()))

(defn ^seq next
  "Returns a seq of the items after the first. Calls seq on its
  argument.  If there are no more items, returns nil"
  [coll]
  (when-not (nil? coll)
    (if (satisfies? INext coll false)
      (-next ^not-native coll)
      (seq (rest coll)))))

(defn ^boolean =
  "Equality. Returns true if x equals y, false if not. Compares
  numbers and collections in a type-independent manner.  Clojure's immutable data
  structures define -equiv (and thus =) as a value, not an identity,
  comparison."
  ([x] true)
  ([x y] (or (identical? x y) (-equiv x y)))
  ([x y & more]
     (if (= x y)
       (if (next more)
         (recur y (first more) (next more))
         (= y (first more)))
       false)))

;;;;;;;;;;;;;;;;;;; protocols on primitives ;;;;;;;;
(declare hash-map list equiv-sequential)

(extend-type nil
  IEquiv
  (-equiv [_ o] (nil? o))

  ICounted
  (-count [_] 0)

  IEmptyableCollection
  (-empty [_] nil)

  INext
  (-next [_] nil)

  IMap
  (-dissoc [_ k] nil)

  ISet
  (-disjoin [_ v] nil)

  IStack
  (-peek [_] nil)
  (-pop [_] nil)

  IMeta
  (-meta [_] nil)

  IWithMeta
  (-with-meta [_ meta] nil)

  IKVReduce
  (-kv-reduce [_ f init]
    init)

  IHash
  (-hash [o] 0))

;; TODO: we should remove this and handle date equality checking
;; by some other means, probably by adding a new primitive type
;; case to the hash table lookup - David

(extend-type js/Date
  IEquiv
  (-equiv [o other]
    (and (instance? js/Date other)
         (identical? (.toString o) (.toString other)))))

(extend-type number
  IEquiv
  (-equiv [x o] (identical? x o))

  IHash
  (-hash [o] (js-mod (.floor js/Math o) 2147483647)))

(extend-type boolean
  IHash
  (-hash [o]
    (if (identical? o true) 1 0)))

(declare with-meta)

(extend-type function
  Fn
  IMeta
  (-meta [_] nil))

(extend-type default
  IHash
  (-hash [o]
    (goog/getUid o)))

;;this is primitive because & emits call to array-seq
(defn inc
  "Returns a number one greater than num."
  [x] (cljs.core/+ x 1))

(declare deref)

(deftype Reduced [val]
  IDeref
  (-deref [o] val))

(defn reduced
  "Wraps x in a way such that a reduce will terminate with the value x"
  [x]
  (Reduced. x))

(defn ^boolean reduced?
  "Returns true if x is the result of a call to reduced"
  [r]
  (instance? Reduced r))

(defn- ci-reduce
  "Accepts any collection which satisfies the ICount and IIndexed protocols and
reduces them without incurring seq initialization"
  ([cicoll f]
     (let [cnt (-count cicoll)]
       (if (zero? cnt)
         (f)
         (loop [val (-nth cicoll 0), n 1]
           (if (< n cnt)
             (let [nval (f val (-nth cicoll n))]
               (if (reduced? nval)
                 @nval
                 (recur nval (inc n))))
             val)))))
  ([cicoll f val]
     (let [cnt (-count cicoll)]
       (loop [val val, n 0]
         (if (< n cnt)
           (let [nval (f val (-nth cicoll n))]
             (if (reduced? nval)
               @nval
               (recur nval (inc n))))
           val))))
  ([cicoll f val idx]
     (let [cnt (-count cicoll)]
       (loop [val val, n idx]
         (if (< n cnt)
           (let [nval (f val (-nth cicoll n))]
             (if (reduced? nval)
               @nval
               (recur nval (inc n))))
           val)))))

(defn- array-reduce
  ([arr f]
     (let [cnt (alength arr)]
       (if (zero? (alength arr))
         (f)
         (loop [val (aget arr 0), n 1]
           (if (< n cnt)
             (let [nval (f val (aget arr n))]
               (if (reduced? nval)
                 @nval
                 (recur nval (inc n))))
             val)))))
  ([arr f val]
     (let [cnt (alength arr)]
       (loop [val val, n 0]
         (if (< n cnt)
           (let [nval (f val (aget arr n))]
             (if (reduced? nval)
               @nval
               (recur nval (inc n))))
           val))))
  ([arr f val idx]
     (let [cnt (alength arr)]
       (loop [val val, n idx]
         (if (< n cnt)
           (let [nval (f val (aget arr n))]
             (if (reduced? nval)
               @nval
               (recur nval (inc n))))
           val)))))

(declare hash-coll cons RSeq)

(defn ^boolean counted?
  "Returns true if coll implements count in constant time"
  [x] (satisfies? ICounted x))

(defn ^boolean indexed?
  "Returns true if coll implements nth in constant time"
  [x] (satisfies? IIndexed x))

(deftype IndexedSeq [arr i]
  Object
  (toString [coll]
   (pr-str* coll))

  ISeqable
  (-seq [this] this)

  ASeq
  ISeq
  (-first [_] (aget arr i))
  (-rest [_] (if (< (inc i) (alength arr))
               (IndexedSeq. arr (inc i))
               (list)))

  INext
  (-next [_] (if (< (inc i) (alength arr))
               (IndexedSeq. arr (inc i))
               nil))

  ICounted
  (-count [_] (- (alength arr) i))

  IIndexed
  (-nth [coll n]
    (let [i (+ n i)]
      (when (< i (alength arr))
        (aget arr i))))
  (-nth [coll n not-found]
    (let [i (+ n i)]
      (if (< i (alength arr))
        (aget arr i)
        not-found)))

  ISequential
  IEquiv
  (-equiv [coll other] (equiv-sequential coll other))

  ICollection
  (-conj [coll o] (cons o coll))

  IEmptyableCollection
  (-empty [coll] cljs.core.List.EMPTY)

  IReduce
  (-reduce [coll f]
    (array-reduce arr f (aget arr i) (inc i)))
  (-reduce [coll f start]
    (array-reduce arr f start i))

  IHash
  (-hash [coll] (hash-coll coll))

  IReversible
  (-rseq [coll]
    (let [c (-count coll)]
      (if (pos? c)
        (RSeq. coll (dec c) nil)
        ()))))

(defn prim-seq
  ([prim]
     (prim-seq prim 0))
  ([prim i]
     (when (< i (alength prim))
       (IndexedSeq. prim i))))

(defn array-seq
  ([array]
     (prim-seq array 0))
  ([array i]
     (prim-seq array i)))

(declare with-meta seq-reduce)

(deftype RSeq [ci i meta]
  Object
  (toString [coll]
    (pr-str* coll))

  IMeta
  (-meta [coll] meta)
  IWithMeta
  (-with-meta [coll new-meta]
    (RSeq. ci i new-meta))

  ISeqable
  (-seq [coll] coll)

  ISequential
  IEquiv
  (-equiv [coll other] (equiv-sequential coll other))

  ISeq
  (-first [coll]
    (-nth ci i))
  (-rest [coll]
    (if (pos? i)
      (RSeq. ci (dec i) nil)
      ()))

  ICounted
  (-count [coll] (inc i))

  ICollection
  (-conj [coll o]
    (cons o coll))

  IEmptyableCollection
  (-empty [coll] (with-meta cljs.core.List.EMPTY meta))

  IHash
  (-hash [coll] (hash-coll coll))

  IReduce
  (-reduce [col f] (seq-reduce f col))
  (-reduce [col f start] (seq-reduce f start col)))

(defn second
  "Same as (first (next x))"
  [coll]
  (first (next coll)))

(defn ffirst
  "Same as (first (first x))"
  [coll]
  (first (first coll)))

(defn nfirst
  "Same as (next (first x))"
  [coll]
  (next (first coll)))

(defn fnext
  "Same as (first (next x))"
  [coll]
  (first (next coll)))

(defn nnext
  "Same as (next (next x))"
  [coll]
  (next (next coll)))

(defn last
  "Return the last item in coll, in linear time"
  [s]
  (let [sn (next s)]
    (if-not (nil? sn)
      (recur sn)
      (first s))))

(extend-type default
  IEquiv
  (-equiv [x o] (identical? x o)))

(defn conj
  "conj[oin]. Returns a new collection with the xs
  'added'. (conj nil item) returns (item).  The 'addition' may
  happen at different 'places' depending on the concrete type."
  ([coll x]
    (if-not (nil? coll)
      (-conj coll x)
      (list x)))
  ([coll x & xs]
    (if xs
      (recur (conj coll x) (first xs) (next xs))
      (conj coll x))))

(defn empty
  "Returns an empty collection of the same category as coll, or nil"
  [coll]
  (-empty coll))

(defn- accumulating-seq-count [coll]
  (loop [s (seq coll) acc 0]
    (if (counted? s) ; assumes nil is counted, which it currently is
      (+ acc (-count s))
      (recur (next s) (inc acc)))))

(defn count
  "Returns the number of items in the collection. (count nil) returns
  0.  Also works on strings, arrays, and Maps"
  [coll]
  (if-not (nil? coll)
    (cond
      (satisfies? ICounted coll false)
      (-count ^not-native coll)

      (array? coll)
      (alength coll)
    
      (string? coll)
      (alength coll)

      (type_satisfies_ ICounted coll)
      (-count coll)

      :else (accumulating-seq-count coll))
    0))

(defn- linear-traversal-nth
  ([coll n]
     (cond
       (nil? coll)     (throw (js/Error. "Index out of bounds"))
       (zero? n)       (if (seq coll)
                         (first coll)
                         (throw (js/Error. "Index out of bounds")))
       (indexed? coll) (-nth coll n)
       (seq coll)      (recur (next coll) (dec n))
       :else           (throw (js/Error. "Index out of bounds"))))
  ([coll n not-found]
     (cond
       (nil? coll)     not-found
       (zero? n)       (if (seq coll)
                         (first coll)
                         not-found)
       (indexed? coll) (-nth coll n not-found)
       (seq coll)      (recur (next coll) (dec n) not-found)
       :else           not-found)))

(defn nth
  "Returns the value at the index. get returns nil if index out of
  bounds, nth throws an exception unless not-found is supplied.  nth
  also works for strings, arrays, regex Matchers and Lists, and,
  in O(n) time, for sequences."
  ([coll n]
     (when-not (nil? coll)
       (cond
         (satisfies? IIndexed coll false)
         (-nth ^not-native coll (.floor js/Math n))

         (array? coll)
         (when (< n (.-length coll))
           (aget coll n))
         
         (string? coll)
         (when (< n (.-length coll))
           (aget coll n))

         (type_satisfies_ IIndexed coll)
         (-nth coll n)
         
         :else
         (if (satisfies? ISeq coll)
           (linear-traversal-nth coll (.floor js/Math n))
           (throw
             (js/Error.
               (str "nth not supported on this type "
                 (type->str (type coll)))))))))
  ([coll n not-found]
     (if-not (nil? coll)
       (cond
         (satisfies? IIndexed coll false)
         (-nth ^not-native coll (.floor js/Math n) not-found)

         (array? coll)
         (if (< n (.-length coll))
           (aget coll n)
           not-found)
         
         (string? coll)
         (if (< n (.-length coll))
           (aget coll n)
           not-found)
         
         (type_satisfies_ IIndexed coll)
         (-nth coll n)

         :else
         (if (satisfies? ISeq coll)
           (linear-traversal-nth coll (.floor js/Math n) not-found)
           (throw
             (js/Error.
               (str "nth not supported on this type "
                 (type->str (type coll)))))))
       not-found)))

(defn get
  "Returns the value mapped to key, not-found or nil if key not present."
  ([o k]
    (when-not (nil? o)
      (cond
        (satisfies? ILookup o false)
        (-lookup ^not-native o k)

        (array? o)
        (when (< k (.-length o))
          (aget o k))
        
        (string? o)
        (when (< k (.-length o))
          (aget o k))

        (type_satisfies_ ILookup o)
        (-lookup o k)
        
        :else nil)))
  ([o k not-found]
    (if-not (nil? o)
      (cond
        (satisfies? ILookup o false)
        (-lookup ^not-native o k not-found)

        (array? o)
        (if (< k (.-length o))
          (aget o k)
          not-found)
        
        (string? o)
        (if (< k (.-length o))
          (aget o k)
          not-found)

        (type_satisfies_ ILookup o)
        (-lookup o k not-found)

        :else not-found)
      not-found)))

(defn assoc
  "assoc[iate]. When applied to a map, returns a new map of the
   same (hashed/sorted) type, that contains the mapping of key(s) to
   val(s). When applied to a vector, returns a new vector that
   contains val at index."
  ([coll k v]
    (if-not (nil? coll)
      (-assoc coll k v)
      (hash-map k v)))
  ([coll k v & kvs]
     (let [ret (assoc coll k v)]
       (if kvs
         (recur ret (first kvs) (second kvs) (nnext kvs))
         ret))))

(defn dissoc
  "dissoc[iate]. Returns a new map of the same (hashed/sorted) type,
  that does not contain a mapping for key(s)."
  ([coll] coll)
  ([coll k]
     (-dissoc coll k))
  ([coll k & ks]
     (let [ret (dissoc coll k)]
       (if ks
         (recur ret (first ks) (next ks))
         ret))))

(defn ^boolean fn? [f]
  (or ^boolean (goog/isFunction f) (satisfies? Fn f)))

(defn with-meta
  "Returns an object of the same type and value as obj, with
  map m as its metadata."
  [o meta]
  (if (and (fn? o) (not (satisfies? IWithMeta o)))
    (with-meta
      (reify
        Fn
        IFn
        (-invoke [_ & args]
          (apply o args)))
      meta)
    (-with-meta o meta)))

(defn meta
  "Returns the metadata of obj, returns nil if there is no metadata."
  [o]
  (when (satisfies? IMeta o)
    (-meta o)))

(defn peek
  "For a list or queue, same as first, for a vector, same as, but much
  more efficient than, last. If the collection is empty, returns nil."
  [coll]
  (-peek coll))

(defn pop
  "For a list or queue, returns a new list/queue without the first
  item, for a vector, returns a new vector without the last item.
  Note - not the same as next/butlast."
  [coll]
  (-pop coll))

(defn disj
  "disj[oin]. Returns a new set of the same (hashed/sorted) type, that
  does not contain key(s)."
  ([coll] coll)
  ([coll k]
     (-disjoin coll k))
  ([coll k & ks]
     (let [ret (disj coll k)]
       (if ks
         (recur ret (first ks) (next ks))
         ret))))

;; Simple caching of string hashcode
(def string-hash-cache (js-obj))
(def string-hash-cache-count 0)

(defn add-to-string-hash-cache [k]
  (let [h (goog.string/hashCode k)]
    (aset string-hash-cache k h)
    (set! string-hash-cache-count (inc string-hash-cache-count))
    h))

(defn check-string-hash-cache [k]
  (when (> string-hash-cache-count 255)
    (set! string-hash-cache (js-obj))
    (set! string-hash-cache-count 0))
  (let [h (aget string-hash-cache k)]
    (if (number? h)
      h
      (add-to-string-hash-cache k))))

(defn hash
  ([o] (hash o true))
  ([o ^boolean check-cache]
     (if (and ^boolean (goog/isString o) check-cache)
       (check-string-hash-cache o)
       (-hash o))))

(defn ^boolean empty?
  "Returns true if coll has no items - same as (not (seq coll)).
  Please use the idiom (seq x) rather than (not (empty? x))"
  [coll] (or (nil? coll)
             (not (seq coll))))

(defn ^boolean coll?
  "Returns true if x satisfies ICollection"
  [x]
  (if (nil? x)
    false
    (satisfies? ICollection x)))

(defn ^boolean set?
  "Returns true if x satisfies ISet"
  [x]
  (if (nil? x)
    false
    (satisfies? ISet x)))

(defn ^boolean associative?
 "Returns true if coll implements Associative"
  [x] (satisfies? IAssociative x))

(defn ^boolean sequential?
  "Returns true if coll satisfies ISequential"
  [x] (satisfies? ISequential x))

(defn ^boolean reduceable?
  "Returns true if coll satisfies IReduce"
  [x] (satisfies? IReduce x))

(defn ^boolean map?
  "Return true if x satisfies IMap"
  [x]
  (if (nil? x)
    false
    (satisfies? IMap x)))

(defn ^boolean vector?
  "Return true if x satisfies IVector"
  [x] (satisfies? IVector x))

(declare ChunkedCons ChunkedSeq)

(defn ^boolean chunked-seq?
  [x] (satisfies? IChunkedSeq x false))

;;;;;;;;;;;;;;;;;;;; js primitives ;;;;;;;;;;;;
(defn js-obj
  ([]
     (cljs.core/js-obj))
  ([& keyvals]
     (apply gobject/create keyvals)))

(defn js-keys [obj]
  (let [keys (array)]
    (goog.object/forEach obj (fn [val key obj] (.push keys key)))
    keys))

(defn js-delete [obj key]
  (cljs.core/js-delete obj key))

(defn- array-copy
  ([from i to j len]
     (loop [i i j j len len]
       (if (zero? len)
         to
         (do (aset to j (aget from i))
             (recur (inc i) (inc j) (dec len)))))))

(defn- array-copy-downward
  ([from i to j len]
     (loop [i (+ i (dec len)) j (+ j (dec len)) len len]
       (if (zero? len)
         to
         (do (aset to j (aget from i))
             (recur (dec i) (dec j) (dec len)))))))

;;;;;;;;;;;;;;;; preds ;;;;;;;;;;;;;;;;;;

(def ^:private lookup-sentinel (js-obj))

(defn ^boolean false?
  "Returns true if x is the value false, false otherwise."
  [x] (cljs.core/false? x))

(defn ^boolean true?
  "Returns true if x is the value true, false otherwise."
  [x] (cljs.core/true? x))

(defn ^boolean undefined? [x]
  (cljs.core/undefined? x))

(defn ^boolean seq?
  "Return true if s satisfies ISeq"
  [s]
  (if (nil? s)
    false
    (satisfies? ISeq s)))

(defn ^boolean seqable?
  "Return true if s satisfies ISeqable"
  [s]
  (satisfies? ISeqable s))

(defn ^boolean boolean [x]
  (if x true false))

(defn ^boolean ifn? [f]
  (or (fn? f) (satisfies? IFn f)))

(defn ^boolean integer?
  "Returns true if n is an integer."
  [n]
  (and (number? n)
       (not ^boolean (js/isNaN n))
       (not (identical? n js/Infinity))
       (== (js/parseFloat n) (js/parseInt n 10))))

(defn ^boolean contains?
  "Returns true if key is present in the given collection, otherwise
  returns false.  Note that for numerically indexed collections like
  vectors and arrays, this tests if the numeric key is within the
  range of indexes. 'contains?' operates constant or logarithmic time;
  it will not perform a linear search for a value.  See also 'some'."
  [coll v]
  (if (identical? (get coll v lookup-sentinel) lookup-sentinel)
    false
    true))

(defn find
  "Returns the map entry for key, or nil if key not present."
  [coll k]
  (when (and (not (nil? coll))
             (associative? coll)
             (contains? coll k))
    [k (get coll k)]))

(defn ^boolean distinct?
  "Returns true if no two of the arguments are ="
  ([x] true)
  ([x y] (not (= x y)))
  ([x y & more]
     (if (not (= x y))
     (loop [s #{x y} xs more]
       (let [x (first xs)
             etc (next xs)]
         (if xs
           (if (contains? s x)
             false
             (recur (conj s x) etc))
           true)))
     false)))

;;;;;;;;;;;;;;;;;;;;;;;;;;;;;; Seq fns ;;;;;;;;;;;;;;;;

(defn compare
  "Comparator. Returns a negative number, zero, or a positive number
  when x is logically 'less than', 'equal to', or 'greater than'
  y. Uses IComparable if available and google.array.defaultCompare for objects
 of the same type and special-cases nil to be less than any other object."
  [x y]
  (cond
   (identical? x y) 0

   (nil? x) -1

   (nil? y) 1

   (identical? (type x) (type y))
   (if (satisfies? IComparable x false)
     (-compare ^not-native x y)
     (garray/defaultCompare x y))

   :else
   (throw (js/Error. "compare on non-nil objects of different types"))))

(defn ^:private compare-indexed
  "Compare indexed collection."
  ([xs ys]
     (let [xl (count xs)
           yl (count ys)]
       (cond
        (< xl yl) -1
        (> xl yl) 1
        :else (compare-indexed xs ys xl 0))))
  ([xs ys len n]
     (let [d (compare (nth xs n) (nth ys n))]
       (if (and (zero? d) (< (+ n 1) len))
         (recur xs ys len (inc n))
         d))))

(defn ^:private fn->comparator
  "Given a fn that might be boolean valued or a comparator,
   return a fn that is a comparator."
  [f]
  (if (= f compare)
    compare
    (fn [x y]
      (let [r (f x y)]
        (if (number? r)
          r
          (if r
            -1
            (if (f y x) 1 0)))))))

(declare to-array)

(defn sort
  "Returns a sorted sequence of the items in coll. Comp can be
   boolean-valued comparison funcion, or a -/0/+ valued comparator.
   Comp defaults to compare."
  ([coll]
   (sort compare coll))
  ([comp coll]
   (if (seq coll)
     (let [a (to-array coll)]
       ;; matching Clojure's stable sort, though docs don't promise it
       (garray/stableSort a (fn->comparator comp))
       (seq a))
     ())))

(defn sort-by
  "Returns a sorted sequence of the items in coll, where the sort
   order is determined by comparing (keyfn item).  Comp can be
   boolean-valued comparison funcion, or a -/0/+ valued comparator.
   Comp defaults to compare."
  ([keyfn coll]
   (sort-by keyfn compare coll))
  ([keyfn comp coll]
     (sort (fn [x y] ((fn->comparator comp) (keyfn x) (keyfn y))) coll)))

; simple reduce based on seqs, used as default
(defn- seq-reduce
  ([f coll]
    (if-let [s (seq coll)]
      (reduce f (first s) (next s))
      (f)))
  ([f val coll]
    (loop [val val, coll (seq coll)]
      (if coll
        (let [nval (f val (first coll))]
          (if (reduced? nval)
            @nval
            (recur nval (next coll))))
        val))))

(declare vec)

(defn shuffle
  "Return a random permutation of coll"
  [coll]
  (let [a (to-array coll)]
    (garray/shuffle a)
    (vec a)))

(defn reduce
  "f should be a function of 2 arguments. If val is not supplied,
  returns the result of applying f to the first 2 items in coll, then
  applying f to that result and the 3rd item, etc. If coll contains no
  items, f must accept no arguments as well, and reduce returns the
  result of calling f with no arguments.  If coll has only 1 item, it
  is returned and f is not called.  If val is supplied, returns the
  result of applying f to val and the first item in coll, then
  applying f to that result and the 2nd item, etc. If coll contains no
  items, returns val and f is not called."
  ([f coll]
     (cond
       (satisfies? IReduce coll false)
       (-reduce ^not-native coll f)

       (array? coll)
       (array-reduce coll f)

       (string? coll)
       (array-reduce coll f)
       
       (type_satisfies_ IReduce coll)
       (-reduce coll f)

       :else
       (seq-reduce f coll)))
  ([f val coll]
     (cond
       (satisfies? IReduce coll false)
       (-reduce ^not-native coll f val)

       (array? coll)
       (array-reduce coll f val)
      
       (string? coll)
       (array-reduce coll f val)
       
       (type_satisfies_ IReduce coll)
       (-reduce coll f val)

       :else
       (seq-reduce f val coll))))

(defn reduce-kv
  "Reduces an associative collection. f should be a function of 3
  arguments. Returns the result of applying f to init, the first key
  and the first value in coll, then applying f to that result and the
  2nd key and value, etc. If coll contains no entries, returns init
  and f is not called. Note that reduce-kv is supported on vectors,
  where the keys will be the ordinals."
  ([f init coll]
     (-kv-reduce coll f init)))

;;; Math - variadic forms will not work until the following implemented:
;;; first, next, reduce

(defn +
  "Returns the sum of nums. (+) returns 0."
  ([] 0)
  ([x] x)
  ([x y] (cljs.core/+ x y))
  ([x y & more]
    (reduce + (cljs.core/+ x y) more)))

(defn -
  "If no ys are supplied, returns the negation of x, else subtracts
  the ys from x and returns the result."
  ([x] (cljs.core/- x))
  ([x y] (cljs.core/- x y))
  ([x y & more] (reduce - (cljs.core/- x y) more)))

(defn *
  "Returns the product of nums. (*) returns 1."
  ([] 1)
  ([x] x)
  ([x y] (cljs.core/* x y))
  ([x y & more] (reduce * (cljs.core/* x y) more)))

(declare divide)

(defn /
  "If no denominators are supplied, returns 1/numerator,
  else returns numerator divided by all of the denominators."
  ([x] (/ 1 x))
  ([x y] (cljs.core/divide x y)) ;; FIXME: waiting on cljs.core//
  ([x y & more] (reduce / (/ x y) more)))

(defn ^boolean <
  "Returns non-nil if nums are in monotonically increasing order,
  otherwise false."
  ([x] true)
  ([x y] (cljs.core/< x y))
  ([x y & more]
     (if (cljs.core/< x y)
       (if (next more)
         (recur y (first more) (next more))
         (cljs.core/< y (first more)))
       false)))

(defn ^boolean <=
  "Returns non-nil if nums are in monotonically non-decreasing order,
  otherwise false."
  ([x] true)
  ([x y] (cljs.core/<= x y))
  ([x y & more]
   (if (cljs.core/<= x y)
     (if (next more)
       (recur y (first more) (next more))
       (cljs.core/<= y (first more)))
     false)))

(defn ^boolean >
  "Returns non-nil if nums are in monotonically decreasing order,
  otherwise false."
  ([x] true)
  ([x y] (cljs.core/> x y))
  ([x y & more]
   (if (cljs.core/> x y)
     (if (next more)
       (recur y (first more) (next more))
       (cljs.core/> y (first more)))
     false)))

(defn ^boolean >=
  "Returns non-nil if nums are in monotonically non-increasing order,
  otherwise false."
  ([x] true)
  ([x y] (cljs.core/>= x y))
  ([x y & more]
   (if (cljs.core/>= x y)
     (if (next more)
       (recur y (first more) (next more))
       (cljs.core/>= y (first more)))
     false)))

(defn dec
  "Returns a number one less than num."
  [x] (- x 1))

(defn max
  "Returns the greatest of the nums."
  ([x] x)
  ([x y] (cljs.core/max x y))
  ([x y & more]
   (reduce max (cljs.core/max x y) more)))

(defn min
  "Returns the least of the nums."
  ([x] x)
  ([x y] (cljs.core/min x y))
  ([x y & more]
   (reduce min (cljs.core/min x y) more)))

(defn byte [x] x)

(defn char
  "Coerce to char"
  [x]
  (cond
    (number? x) (.fromCharCode js/String x)
    (and (string? x) (== (.-length x) 1)) x
    :else (throw (js/Error. "Argument to char must be a character or number"))))

(defn short [x] x)
(defn float [x] x)
(defn double [x] x)

(defn unchecked-byte [x] x)
(defn unchecked-char [x] x)
(defn unchecked-short [x] x)
(defn unchecked-float [x] x)
(defn unchecked-double [x] x)

(defn unchecked-add
  "Returns the sum of nums. (+) returns 0."
  ([] 0)
  ([x] x)
  ([x y] (cljs.core/unchecked-add x y))
  ([x y & more] (reduce unchecked-add (cljs.core/unchecked-add x y) more)))

(defn unchecked-add-int
  "Returns the sum of nums. (+) returns 0."
  ([] 0)
  ([x] x)
  ([x y] (cljs.core/unchecked-add-int x y))
  ([x y & more] (reduce unchecked-add-int (cljs.core/unchecked-add-int x y) more)))

(defn unchecked-dec [x]
  (cljs.core/unchecked-dec x))

(defn unchecked-dec-int [x]
  (cljs.core/unchecked-dec-int x))

(defn unchecked-divide-int
  "If no denominators are supplied, returns 1/numerator,
  else returns numerator divided by all of the denominators."
  ([x] (unchecked-divide-int 1 x))
  ([x y] (cljs.core/divide x y)) ;; FIXME: waiting on cljs.core//
  ([x y & more] (reduce unchecked-divide-int (unchecked-divide-int x y) more)))

(defn unchecked-inc [x]
  (cljs.core/unchecked-inc x))

(defn unchecked-inc-int [x]
  (cljs.core/unchecked-inc-int x))

(defn unchecked-multiply
  "Returns the product of nums. (*) returns 1."
  ([] 1)
  ([x] x)
  ([x y] (cljs.core/unchecked-multiply x y))
  ([x y & more] (reduce unchecked-multiply (cljs.core/unchecked-multiply x y) more)))

(defn unchecked-multiply-int
  "Returns the product of nums. (*) returns 1."
  ([] 1)
  ([x] x)
  ([x y] (cljs.core/unchecked-multiply-int x y))
  ([x y & more] (reduce unchecked-multiply-int (cljs.core/unchecked-multiply-int x y) more)))

(defn unchecked-negate [x]
  (cljs.core/unchecked-negate x))

(defn unchecked-negate-int [x]
  (cljs.core/unchecked-negate-int x))

(declare mod)

(defn unchecked-remainder-int [x n]
  (cljs.core/unchecked-remainder-int x n))

(defn unchecked-substract
  "If no ys are supplied, returns the negation of x, else subtracts
  the ys from x and returns the result."
  ([x] (cljs.core/unchecked-subtract x))
  ([x y] (cljs.core/unchecked-subtract x y))
  ([x y & more] (reduce unchecked-substract (cljs.core/unchecked-subtract x y) more)))

(defn unchecked-substract-int
  "If no ys are supplied, returns the negation of x, else subtracts
  the ys from x and returns the result."
  ([x] (cljs.core/unchecked-subtract-int x))
  ([x y] (cljs.core/unchecked-subtract-int x y))
  ([x y & more] (reduce unchecked-substract-int (cljs.core/unchecked-subtract-int x y) more)))

(defn- fix [q]
  (if (>= q 0)
    (Math/floor q)
    (Math/ceil q)))

(defn int
  "Coerce to int by stripping decimal places."
  [x]
  (bit-or x 0))

(defn unchecked-int
  "Coerce to int by stripping decimal places."
  [x]
  (fix x))

(defn long
  "Coerce to long by stripping decimal places. Identical to `int'."
  [x]
  (fix x))

(defn unchecked-long
  "Coerce to long by stripping decimal places. Identical to `int'."
  [x]
  (fix x))

(defn booleans [x] x)
(defn bytes [x] x)
(defn chars [x] x)
(defn shorts [x] x)
(defn ints [x] x)
(defn floats [x] x)
(defn doubles [x] x)
(defn longs [x] x)

(defn js-mod
  "Modulus of num and div with original javascript behavior. i.e. bug for negative numbers"
  [n d]
  (cljs.core/js-mod n d))

(defn mod
  "Modulus of num and div. Truncates toward negative infinity."
  [n d]
  (js-mod (+ (js-mod n d) d) d))

(defn quot
  "quot[ient] of dividing numerator by denominator."
  [n d]
  (let [rem (js-mod n d)]
    (fix (/ (- n rem) d))))

(defn rem
  "remainder of dividing numerator by denominator."
  [n d]
  (let [q (quot n d)]
    (- n (* d q))))

(defn rand
  "Returns a random floating point number between 0 (inclusive) and n (default 1) (exclusive)."
  ([]  (Math/random))
  ([n] (* n (rand))))

(defn rand-int
  "Returns a random integer between 0 (inclusive) and n (exclusive)."
  [n] (fix (rand n)))

(defn bit-xor
  "Bitwise exclusive or"
  [x y] (cljs.core/bit-xor x y))

(defn bit-and
  "Bitwise and"
  [x y] (cljs.core/bit-and x y))

(defn bit-or
  "Bitwise or"
  [x y] (cljs.core/bit-or x y))

(defn bit-and-not
  "Bitwise and"
  [x y] (cljs.core/bit-and-not x y))

(defn bit-clear
  "Clear bit at index n"
  [x n]
  (cljs.core/bit-clear x n))

(defn bit-flip
  "Flip bit at index n"
  [x n]
  (cljs.core/bit-flip x n))

(defn bit-not
  "Bitwise complement"
  [x] (cljs.core/bit-not x))

(defn bit-set
  "Set bit at index n"
  [x n]
  (cljs.core/bit-set x n))

(defn bit-test
  "Test bit at index n"
  [x n]
  (cljs.core/bit-test x n))

(defn bit-shift-left
  "Bitwise shift left"
  [x n] (cljs.core/bit-shift-left x n))

(defn bit-shift-right
  "Bitwise shift right"
  [x n] (cljs.core/bit-shift-right x n))

(defn bit-shift-right-zero-fill
  "Bitwise shift right with zero fill"
  [x n] (cljs.core/bit-shift-right-zero-fill x n))

(defn bit-count
  "Counts the number of bits set in n"
  [v]
  (let [v (- v (bit-and (bit-shift-right v 1) 0x55555555))
        v (+ (bit-and v 0x33333333) (bit-and (bit-shift-right v 2) 0x33333333))]
    (bit-shift-right (* (bit-and (+ v (bit-shift-right v 4)) 0xF0F0F0F) 0x1010101) 24)))

(defn ^boolean ==
  "Returns non-nil if nums all have the equivalent
  value, otherwise false. Behavior on non nums is
  undefined."
  ([x] true)
  ([x y] (-equiv x y))
  ([x y & more]
   (if (== x y)
     (if (next more)
       (recur y (first more) (next more))
       (== y (first more)))
     false)))

(defn ^boolean pos?
  "Returns true if num is greater than zero, else false"
  [n] (cljs.core/pos? n))

(defn ^boolean zero? [n]
  (cljs.core/zero? n))

(defn ^boolean neg?
  "Returns true if num is less than zero, else false"
  [x] (cljs.core/neg? x))

;;;;;;;;;;;;;;;;;;;;;;;;;;;;;; protocols for host types ;;;;;;

(defn nthnext
  "Returns the nth next of coll, (seq coll) when n is 0."
  [coll n]
  (loop [n n xs (seq coll)]
    (if (and xs (pos? n))
      (recur (dec n) (next xs))
      xs)))

;;;;;;;;;;;;;;;;;;;;;;;;;; basics ;;;;;;;;;;;;;;;;;;

(defn str
  "With no args, returns the empty string. With one arg x, returns
  x.toString().  (str nil) returns the empty string. With more than
  one arg, returns the concatenation of the str values of the args."
  ([] "")
  ([x] (if (nil? x)
         ""
         (.toString x)))
  ([x & ys]
     ((fn [sb more]
        (if more
          (recur (. sb  (append (str (first more)))) (next more))
          (.toString sb)))
      (gstring/StringBuffer. (str x)) ys)))

(defn subs
  "Returns the substring of s beginning at start inclusive, and ending
  at end (defaults to length of string), exclusive."
  ([s start] (.substring s start))
  ([s start end] (.substring s start end)))

(declare map name)

(defn- equiv-sequential
  "Assumes x is sequential. Returns true if x equals y, otherwise
  returns false."
  [x y]
  (boolean
   (when (sequential? y)
     (loop [xs (seq x) ys (seq y)]
       (cond (nil? xs) (nil? ys)
             (nil? ys) false
             (= (first xs) (first ys)) (recur (next xs) (next ys))
             :else false)))))

(defn hash-combine [seed hash]
  ; a la boost
  (bit-xor seed (+ hash 0x9e3779b9
                   (bit-shift-left seed 6)
                   (bit-shift-right seed 2))))

(defn- hash-coll [coll]
  (reduce #(hash-combine %1 (hash %2 false)) (hash (first coll) false) (next coll)))

(declare key val)

(defn- hash-imap [m]
  ;; a la clojure.lang.APersistentMap
  (loop [h 0 s (seq m)]
    (if s
      (let [e (first s)]
        (recur (js-mod (+ h (bit-xor (hash (key e)) (hash (val e))))
                    4503599627370496)
               (next s)))
      h)))

(defn- hash-iset [s]
  ;; a la clojure.lang.APersistentSet
  (loop [h 0 s (seq s)]
    (if s
      (let [e (first s)]
        (recur (js-mod (+ h (hash e)) 4503599627370496)
               (next s)))
      h)))

(declare name chunk-first chunk-rest)

(defn- extend-object!
  "Takes a JavaScript object and a map of names to functions and
  attaches said functions as methods on the object.  Any references to
  JavaScript's implict this (via the this-as macro) will resolve to the
  object that the function is attached."
  [obj fn-map]
  (doseq [[key-name f] fn-map]
    (let [str-name (name key-name)]
      (aset obj str-name f)))
  obj)

;;;;;;;;;;;;;;;; cons ;;;;;;;;;;;;;;;;
(deftype List [meta first rest count ^:mutable __hash]
  Object
  (toString [coll]
    (pr-str* coll))

  IList

  IWithMeta
  (-with-meta [coll meta] (List. meta first rest count __hash))

  IMeta
  (-meta [coll] meta)

  ASeq
  ISeq
  (-first [coll] first)
  (-rest [coll]
    (if (== count 1)
      ()
      rest))

  INext
  (-next [coll]
    (if (== count 1)
      nil
      rest))

  IStack
  (-peek [coll] first)
  (-pop [coll] (-rest coll))

  ICollection
  (-conj [coll o] (List. meta o coll (inc count) nil))

  IEmptyableCollection
  (-empty [coll] cljs.core.List.EMPTY)

  ISequential
  IEquiv
  (-equiv [coll other] (equiv-sequential coll other))

  IHash
  (-hash [coll] (caching-hash coll hash-coll __hash))

  ISeqable
  (-seq [coll] coll)

  ICounted
  (-count [coll] count)

  IReduce
  (-reduce [coll f] (seq-reduce f coll))
  (-reduce [coll f start] (seq-reduce f start coll)))

(deftype EmptyList [meta]
  Object
  (toString [coll]
    (pr-str* coll))

  IList

  IWithMeta
  (-with-meta [coll meta] (EmptyList. meta))

  IMeta
  (-meta [coll] meta)

  ISeq
  (-first [coll] nil)
  (-rest [coll] ())

  INext
  (-next [coll] nil)

  IStack
  (-peek [coll] nil)
  (-pop [coll] (throw (js/Error. "Can't pop empty list")))

  ICollection
  (-conj [coll o] (List. meta o nil 1 nil))

  IEmptyableCollection
  (-empty [coll] coll)

  ISequential
  IEquiv
  (-equiv [coll other] (equiv-sequential coll other))

  IHash
  (-hash [coll] 0)

  ISeqable
  (-seq [coll] nil)

  ICounted
  (-count [coll] 0)

  IReduce
  (-reduce [coll f] (seq-reduce f coll))
  (-reduce [coll f start] (seq-reduce f start coll)))

(set! cljs.core.List.EMPTY (EmptyList. nil))

(defn ^boolean reversible? [coll]
  (satisfies? IReversible coll))

(defn rseq [coll]
  (-rseq coll))

(defn reverse
  "Returns a seq of the items in coll in reverse order. Not lazy."
  [coll]
  (if (reversible? coll)
    (rseq coll)
    (reduce conj () coll)))

(defn list [& xs]
  (let [arr (if (instance? IndexedSeq xs)
              (.-arr xs)
              (let [arr (array)]
                (loop [^not-native xs xs]
                  (if-not (nil? xs)
                    (do
                      (.push arr (-first xs))
                      (recur (-next xs)))
                    arr))))]
    (loop [i (alength arr) ^not-native r ()]
      (if (> i 0)
        (recur (dec i) (-conj r (aget arr (dec i))))
        r))))

(deftype Cons [meta first rest ^:mutable __hash]
  Object
  (toString [coll]
    (pr-str* coll))

  IList

  IWithMeta
  (-with-meta [coll meta] (Cons. meta first rest __hash))

  IMeta
  (-meta [coll] meta)

  ASeq
  ISeq
  (-first [coll] first)
  (-rest [coll] (if (nil? rest) () rest))

  INext
  (-next [coll]
    (if (nil? rest) nil (seq rest)))

  ICollection
  (-conj [coll o] (Cons. nil o coll __hash))

  IEmptyableCollection
  (-empty [coll] (with-meta cljs.core.List.EMPTY meta))

  ISequential
  IEquiv
  (-equiv [coll other] (equiv-sequential coll other))

  IHash
  (-hash [coll] (caching-hash coll hash-coll __hash))

  ISeqable
  (-seq [coll] coll)
  
  IReduce
  (-reduce [coll f] (seq-reduce f coll))
  (-reduce [coll f start] (seq-reduce f start coll)))

(defn cons
  "Returns a new seq where x is the first element and seq is the rest."
  [x coll]
  (if (or (nil? coll)
          (satisfies? ISeq coll false))
    (Cons. nil x coll nil)
    (Cons. nil x (seq coll) nil)))

(defn ^boolean list? [x]
  (satisfies? IList x))

(extend-type string
  IHash
  (-hash [o] (goog.string/hashCode o)))

(deftype Keyword [ns name fqn ^:mutable _hash]
  Object
  (toString [_] (str ":" fqn))
  
  IEquiv
  (-equiv [_ other]
    (if (instance? Keyword other)
      (identical? fqn (.-fqn other))
      false))
  IFn
  (invoke [kw coll]
    (when-not (nil? coll)
      (when (satisfies? ILookup coll)
        (-lookup coll kw nil))))
  (invoke [kw coll not-found]
    (if (nil? coll)
      not-found
      (if (satisfies? ILookup coll)
        (-lookup coll kw not-found)
        not-found)))
  IHash
  (-hash [_]
    ; This was checking if _hash == -1, should it stay that way?
    (if (nil? _hash)
      (do
        (set! _hash (+ (hash-combine (hash ns) (hash name))
                        0x9e3779b9))
        _hash)
      _hash))
  INamed
  (-name [_] name)
  (-namespace [_] ns)
  IPrintWithWriter
  (-pr-writer [o writer _] (-write writer (str ":" fqn))))

(defn ^boolean keyword? [x]
  (instance? Keyword x))

(defn ^boolean keyword-identical? [x y]
  (if (identical? x y)
    true
    (if (and (keyword? x)
             (keyword? y))
      (identical? (.-fqn x) (.-fqn y))
      false)))

(defn keyword
  "Returns a Keyword with the given namespace and name.  Do not use :
  in the keyword strings, it will be added automatically."
  ([name] (cond
            (keyword? name) name
            (symbol? name) (Keyword. nil (cljs.core/name name) (cljs.core/name name) nil)
            :else (Keyword. nil name name nil)))
  ([ns name] (Keyword. ns name (str (when ns (str ns "/")) name) nil)))


(deftype LazySeq [meta ^:mutable fn ^:mutable s ^:mutable __hash]
  Object
  (toString [coll]
    (pr-str* coll))

  (sval [coll]
    (if (nil? fn)
      s
      (do
        (set! s (fn))
        (set! fn nil)
        s)))

  IWithMeta
  (-with-meta [coll meta] (LazySeq. meta fn s __hash))

  IMeta
  (-meta [coll] meta)

  ISeq
  (-first [coll]
    (-seq coll)
    (when-not (nil? s)
      (first s)))
  (-rest [coll]
    (-seq coll)
    (if-not (nil? s)
      (rest s)
      ()))

  INext
  (-next [coll]
    (-seq coll)
    (when-not (nil? s)
      (next s)))

  ICollection
  (-conj [coll o] (cons o coll))

  IEmptyableCollection
  (-empty [coll] (with-meta cljs.core.List.EMPTY meta))

  ISequential
  IEquiv
  (-equiv [coll other] (equiv-sequential coll other))

  IHash
  (-hash [coll] (caching-hash coll hash-coll __hash))

  ISeqable
  (-seq [coll]
    (.sval coll)
    (when-not (nil? s)
      (loop [ls s]
        (if (instance? LazySeq ls)
          (recur (.sval ls))
          (do (set! s ls)
            (seq s))))))

  IReduce
  (-reduce [coll f] (seq-reduce f coll))
  (-reduce [coll f start] (seq-reduce f start coll)))

(declare ArrayChunk)

(deftype ChunkBuffer [^:mutable buf ^:mutable end]
  Object
  (add [_ o]
    (aset buf end o)
    (set! end (inc end)))

  (chunk [_ o]
    (let [ret (ArrayChunk. buf 0 end)]
      (set! buf nil)
      ret))

  ICounted
  (-count [_] end))

(defn chunk-buffer [capacity]
  (ChunkBuffer. (make-array capacity) 0))

(deftype ArrayChunk [arr off end]
  ICounted
  (-count [_] (- end off))

  IIndexed
  (-nth [coll i]
    (aget arr (+ off i)))
  (-nth [coll i not-found]
    (if (and (>= i 0) (< i (- end off)))
      (aget arr (+ off i))
      not-found))

  IChunk
  (-drop-first [coll]
    (if (== off end)
      (throw (js/Error. "-drop-first of empty chunk"))
      (ArrayChunk. arr (inc off) end)))

  IReduce
  (-reduce [coll f]
    (array-reduce arr f (aget arr off) (inc off)))
  (-reduce [coll f start]
    (array-reduce arr f start off)))

(defn array-chunk
  ([arr]
     (ArrayChunk. arr 0 (alength arr)))
  ([arr off]
     (ArrayChunk. arr off (alength arr)))
  ([arr off end]
     (ArrayChunk. arr off end)))

(deftype ChunkedCons [chunk more meta ^:mutable __hash]
  Object
  (toString [coll]
    (pr-str* coll))
  
  IWithMeta
  (-with-meta [coll m]
    (ChunkedCons. chunk more m __hash))

  IMeta
  (-meta [coll] meta)

  ISequential
  IEquiv
  (-equiv [coll other] (equiv-sequential coll other))

  ISeqable
  (-seq [coll] coll)

  ASeq
  ISeq
  (-first [coll] (-nth chunk 0))
  (-rest [coll]
    (if (> (-count chunk) 1)
      (ChunkedCons. (-drop-first chunk) more meta nil)
      (if (nil? more)
        ()
        more)))

  INext
  (-next [coll]
    (if (> (-count chunk) 1)
      (ChunkedCons. (-drop-first chunk) more meta nil)
      (let [more (-seq more)]
        (when-not (nil? more)
          more))))

  IChunkedSeq
  (-chunked-first [coll] chunk)
  (-chunked-rest [coll]
    (if (nil? more)
      ()
      more))

  IChunkedNext
  (-chunked-next [coll]
    (if (nil? more)
      nil
      more))

  ICollection
  (-conj [this o]
    (cons o this))

  IEmptyableCollection
  (-empty [coll] (with-meta cljs.core.List.EMPTY meta))

  IHash
  (-hash [coll] (caching-hash coll hash-coll __hash)))

(defn chunk-cons [chunk rest]
  (if (zero? (-count chunk))
    rest
    (ChunkedCons. chunk rest nil nil)))

(defn chunk-append [b x]
  (.add b x))

(defn chunk [b]
  (.chunk b))

(defn chunk-first [s]
  (-chunked-first s))

(defn chunk-rest [s]
  (-chunked-rest s))

(defn chunk-next [s]
  (if (satisfies? IChunkedNext s false)
    (-chunked-next s)
    (seq (-chunked-rest s))))

;;;;;;;;;;;;;;;;

(defn to-array
  "Naive impl of to-array as a start."
  [s]
  (let [ary (array)]
    (loop [s s]
      (if (seq s)
        (do (. ary push (first s))
            (recur (next s)))
        ary))))

(defn to-array-2d
  "Returns a (potentially-ragged) 2-dimensional array
  containing the contents of coll."
  [coll]
    (let [ret (make-array (count coll))]
      (loop [i 0 xs (seq coll)]
        (when xs
          (aset ret i (to-array (first xs)))
          (recur (inc i) (next xs))))
      ret))

(defn int-array
  ([size-or-seq]
     (if (number? size-or-seq)
       (int-array size-or-seq nil)
       (into-array size-or-seq)))
  ([size init-val-or-seq]
     (let [a (make-array size)]
       (if (seq? init-val-or-seq)
         (let [s (seq init-val-or-seq)]
           (loop [i 0 s s]
             (if (and s (< i size))
               (do
                 (aset a i (first s))
                 (recur (inc i) (next s)))
               a)))
         (do
           (dotimes [i size]
             (aset a i init-val-or-seq))
           a)))))

(defn long-array
  ([size-or-seq]
     (if (number? size-or-seq)
       (long-array size-or-seq nil)
       (into-array size-or-seq)))
  ([size init-val-or-seq]
     (let [a (make-array size)]
       (if (seq? init-val-or-seq)
         (let [s (seq init-val-or-seq)]
           (loop [i 0 s s]
             (if (and s (< i size))
               (do
                 (aset a i (first s))
                 (recur (inc i) (next s)))
               a)))
         (do
           (dotimes [i size]
             (aset a i init-val-or-seq))
           a)))))

(defn double-array
  ([size-or-seq]
     (if (number? size-or-seq)
       (double-array size-or-seq nil)
       (into-array size-or-seq)))
  ([size init-val-or-seq]
     (let [a (make-array size)]
       (if (seq? init-val-or-seq)
         (let [s (seq init-val-or-seq)]
           (loop [i 0 s s]
             (if (and s (< i size))
               (do
                 (aset a i (first s))
                 (recur (inc i) (next s)))
               a)))
         (do
           (dotimes [i size]
             (aset a i init-val-or-seq))
           a)))))

(defn object-array
  ([size-or-seq]
     (if (number? size-or-seq)
       (object-array size-or-seq nil)
       (into-array size-or-seq)))
  ([size init-val-or-seq]
     (let [a (make-array size)]
       (if (seq? init-val-or-seq)
         (let [s (seq init-val-or-seq)]
           (loop [i 0 s s]
             (if (and s (< i size))
               (do
                 (aset a i (first s))
                 (recur (inc i) (next s)))
               a)))
         (do
           (dotimes [i size]
             (aset a i init-val-or-seq))
           a)))))

(defn- bounded-count [s n]
  (if (counted? s)
    (count s)
    (loop [s s i n sum 0]
      (if (and (pos? i) (seq s))
        (recur (next s) (dec i) (inc sum))
        sum))))

(defn spread
  [arglist]
  (cond
   (nil? arglist) nil
   (nil? (next arglist)) (seq (first arglist))
   :else (cons (first arglist)
               (spread (next arglist)))))

(defn concat
  "Returns a lazy seq representing the concatenation of the elements in the supplied colls."
  ([] (lazy-seq nil))
  ([x] (lazy-seq x))
  ([x y]
    (lazy-seq
      (let [s (seq x)]
        (if s
          (if (chunked-seq? s)
            (chunk-cons (chunk-first s) (concat (chunk-rest s) y))
            (cons (first s) (concat (rest s) y)))
          y))))
  ([x y & zs]
     (let [cat (fn cat [xys zs]
                 (lazy-seq
                   (let [xys (seq xys)]
                     (if xys
                       (if (chunked-seq? xys)
                         (chunk-cons (chunk-first xys)
                                     (cat (chunk-rest xys) zs))
                         (cons (first xys) (cat (rest xys) zs)))
                       (when zs
                         (cat (first zs) (next zs)))))))]
       (cat (concat x y) zs))))

(defn list*
  "Creates a new list containing the items prepended to the rest, the
  last of which will be treated as a sequence."
  ([args] (seq args))
  ([a args] (cons a args))
  ([a b args] (cons a (cons b args)))
  ([a b c args] (cons a (cons b (cons c args))))
  ([a b c d & more]
     (cons a (cons b (cons c (cons d (spread more)))))))


;;; Transients

(defn transient [coll]
  (-as-transient coll))

(defn persistent! [tcoll]
  (-persistent! tcoll))

(defn conj! [tcoll val]
  (-conj! tcoll val))

(defn assoc! [tcoll key val]
  (-assoc! tcoll key val))

(defn dissoc! [tcoll key]
  (-dissoc! tcoll key))

(defn pop! [tcoll]
  (-pop! tcoll))

(defn disj! [tcoll val]
  (-disjoin! tcoll val))


;;;;;;;;;;;;;;;;;;;;;;;;;;;;;; apply ;;;;;;;;;;;;;;;;

;; see core.clj
(gen-apply-to)

(set! *unchecked-if* true)
(defn apply
  "Applies fn f to the argument list formed by prepending intervening arguments to args.
  First cut.  Not lazy.  Needs to use emitted toApply."
  ([f args]
     (let [fixed-arity (.-cljs$lang$maxFixedArity f)]
       (if (.-cljs$lang$applyTo f)
         (let [bc (bounded-count args (inc fixed-arity))]
          (if (<= bc fixed-arity)
            (apply-to f bc args)
            (.cljs$lang$applyTo f args)))
         (.apply f f (to-array args)))))
  ([f x args]
     (let [arglist (list* x args)
           fixed-arity (.-cljs$lang$maxFixedArity f)]
       (if (.-cljs$lang$applyTo f)
         (let [bc (bounded-count arglist (inc fixed-arity))]
          (if (<= bc fixed-arity)
            (apply-to f bc arglist)
            (.cljs$lang$applyTo f arglist)))
         (.apply f f (to-array arglist)))))
  ([f x y args]
     (let [arglist (list* x y args)
           fixed-arity (.-cljs$lang$maxFixedArity f)]
       (if (.-cljs$lang$applyTo f)
         (let [bc (bounded-count arglist (inc fixed-arity))]
          (if (<= bc fixed-arity)
            (apply-to f bc arglist)
            (.cljs$lang$applyTo f arglist)))
         (.apply f f (to-array arglist)))))
  ([f x y z args]
     (let [arglist (list* x y z args)
           fixed-arity (.-cljs$lang$maxFixedArity f)]
       (if (.-cljs$lang$applyTo f)
         (let [bc (bounded-count arglist (inc fixed-arity))]
          (if (<= bc fixed-arity)
            (apply-to f bc arglist)
            (.cljs$lang$applyTo f arglist)))
         (.apply f f (to-array arglist)))))
  ([f a b c d & args]
     (let [arglist (cons a (cons b (cons c (cons d (spread args)))))
           fixed-arity (.-cljs$lang$maxFixedArity f)]
       (if (.-cljs$lang$applyTo f)
         (let [bc (bounded-count arglist (inc fixed-arity))]
          (if (<= bc fixed-arity)
            (apply-to f bc arglist)
            (.cljs$lang$applyTo f arglist)))
         (.apply f f (to-array arglist))))))
(set! *unchecked-if* false)

(defn vary-meta
 "Returns an object of the same type and value as obj, with
  (apply f (meta obj) args) as its metadata."
 [obj f & args]
 (with-meta obj (apply f (meta obj) args)))

(defn ^boolean not=
  "Same as (not (= obj1 obj2))"
  ([x] false)
  ([x y] (not (= x y)))
  ([x y & more]
   (not (apply = x y more))))

(defn not-empty
  "If coll is empty, returns nil, else coll"
  [coll] (when (seq coll) coll))

(defn ^boolean every?
  "Returns true if (pred x) is logical true for every x in coll, else
  false."
  [pred coll]
  (cond
   (nil? (seq coll)) true
   (pred (first coll)) (recur pred (next coll))
   :else false))

(defn ^boolean not-every?
  "Returns false if (pred x) is logical true for every x in
  coll, else true."
  [pred coll] (not (every? pred coll)))

(defn some
  "Returns the first logical true value of (pred x) for any x in coll,
  else nil.  One common idiom is to use a set as pred, for example
  this will return :fred if :fred is in the sequence, otherwise nil:
  (some #{:fred} coll)"
  [pred coll]
    (when (seq coll)
      (or (pred (first coll)) (recur pred (next coll)))))

(defn ^boolean not-any?
  "Returns false if (pred x) is logical true for any x in coll,
  else true."
  [pred coll] (not (some pred coll)))

(defn ^boolean even?
  "Returns true if n is even, throws an exception if n is not an integer"
   [n] (if (integer? n)
        (zero? (bit-and n 1))
        (throw (js/Error. (str "Argument must be an integer: " n)))))

(defn ^boolean odd?
  "Returns true if n is odd, throws an exception if n is not an integer"
  [n] (not (even? n)))

(defn identity [x] x)

(defn ^boolean complement
  "Takes a fn f and returns a fn that takes the same arguments as f,
  has the same effects, if any, and returns the opposite truth value."
  [f]
  (fn
    ([] (not (f)))
    ([x] (not (f x)))
    ([x y] (not (f x y)))
    ([x y & zs] (not (apply f x y zs)))))

(defn constantly
  "Returns a function that takes any number of arguments and returns x."
  [x] (fn [& args] x))

(defn comp
  "Takes a set of functions and returns a fn that is the composition
  of those fns.  The returned fn takes a variable number of args,
  applies the rightmost of fns to the args, the next
  fn (right-to-left) to the result, etc."
  ([] identity)
  ([f] f)
  ([f g]
     (fn
       ([] (f (g)))
       ([x] (f (g x)))
       ([x y] (f (g x y)))
       ([x y z] (f (g x y z)))
       ([x y z & args] (f (apply g x y z args)))))
  ([f g h]
     (fn
       ([] (f (g (h))))
       ([x] (f (g (h x))))
       ([x y] (f (g (h x y))))
       ([x y z] (f (g (h x y z))))
       ([x y z & args] (f (g (apply h x y z args))))))
  ([f1 f2 f3 & fs]
    (let [fs (reverse (list* f1 f2 f3 fs))]
      (fn [& args]
        (loop [ret (apply (first fs) args) fs (next fs)]
          (if fs
            (recur ((first fs) ret) (next fs))
            ret))))))

(defn partial
  "Takes a function f and fewer than the normal arguments to f, and
  returns a fn that takes a variable number of additional args. When
  called, the returned function calls f with args + additional args."
  ([f arg1]
   (fn [& args] (apply f arg1 args)))
  ([f arg1 arg2]
   (fn [& args] (apply f arg1 arg2 args)))
  ([f arg1 arg2 arg3]
   (fn [& args] (apply f arg1 arg2 arg3 args)))
  ([f arg1 arg2 arg3 & more]
   (fn [& args] (apply f arg1 arg2 arg3 (concat more args)))))

(defn fnil
  "Takes a function f, and returns a function that calls f, replacing
  a nil first argument to f with the supplied value x. Higher arity
  versions can replace arguments in the second and third
  positions (y, z). Note that the function f can take any number of
  arguments, not just the one(s) being nil-patched."
  ([f x]
   (fn
     ([a] (f (if (nil? a) x a)))
     ([a b] (f (if (nil? a) x a) b))
     ([a b c] (f (if (nil? a) x a) b c))
     ([a b c & ds] (apply f (if (nil? a) x a) b c ds))))
  ([f x y]
   (fn
     ([a b] (f (if (nil? a) x a) (if (nil? b) y b)))
     ([a b c] (f (if (nil? a) x a) (if (nil? b) y b) c))
     ([a b c & ds] (apply f (if (nil? a) x a) (if (nil? b) y b) c ds))))
  ([f x y z]
   (fn
     ([a b] (f (if (nil? a) x a) (if (nil? b) y b)))
     ([a b c] (f (if (nil? a) x a) (if (nil? b) y b) (if (nil? c) z c)))
     ([a b c & ds] (apply f (if (nil? a) x a) (if (nil? b) y b) (if (nil? c) z c) ds)))))

(defn map-indexed
  "Returns a lazy sequence consisting of the result of applying f to 0
  and the first item of coll, followed by applying f to 1 and the second
  item in coll, etc, until coll is exhausted. Thus function f should
  accept 2 arguments, index and item."
  [f coll]
  (letfn [(mapi [idx coll]
            (lazy-seq
             (when-let [s (seq coll)]
               (if (chunked-seq? s)
                 (let [c (chunk-first s)
                       size (count c)
                       b (chunk-buffer size)]
                   (dotimes [i size]
                     (chunk-append b (f (+ idx i) (-nth c i))))
                   (chunk-cons (chunk b) (mapi (+ idx size) (chunk-rest s))))
                 (cons (f idx (first s)) (mapi (inc idx) (rest s)))))))]
    (mapi 0 coll)))

(defn keep
  "Returns a lazy sequence of the non-nil results of (f item). Note,
  this means false return values will be included.  f must be free of
  side-effects."
  ([f coll]
   (lazy-seq
    (when-let [s (seq coll)]
      (if (chunked-seq? s)
        (let [c (chunk-first s)
              size (count c)
              b (chunk-buffer size)]
          (dotimes [i size]
            (let [x (f (-nth c i))]
              (when-not (nil? x)
                (chunk-append b x))))
          (chunk-cons (chunk b) (keep f (chunk-rest s))))
        (let [x (f (first s))]
          (if (nil? x)
            (keep f (rest s))
            (cons x (keep f (rest s))))))))))

(defn keep-indexed
  "Returns a lazy sequence of the non-nil results of (f index item). Note,
  this means false return values will be included.  f must be free of
  side-effects."
  ([f coll]
     (letfn [(keepi [idx coll]
               (lazy-seq
                (when-let [s (seq coll)]
                  (if (chunked-seq? s)
                    (let [c (chunk-first s)
                          size (count c)
                          b (chunk-buffer size)]
                      (dotimes [i size]
                        (let [x (f (+ idx i) (-nth c i))]
                          (when-not (nil? x)
                            (chunk-append b x))))
                      (chunk-cons (chunk b) (keepi (+ idx size) (chunk-rest s))))
                    (let [x (f idx (first s))]
                      (if (nil? x)
                        (keepi (inc idx) (rest s))
                        (cons x (keepi (inc idx) (rest s)))))))))]
       (keepi 0 coll))))

(defn every-pred
  "Takes a set of predicates and returns a function f that returns true if all of its
  composing predicates return a logical true value against all of its arguments, else it returns
  false. Note that f is short-circuiting in that it will stop execution on the first
  argument that triggers a logical false result against the original predicates."
  ([p]
     (fn ep1
       ([] true)
       ([x] (boolean (p x)))
       ([x y] (boolean (and (p x) (p y))))
       ([x y z] (boolean (and (p x) (p y) (p z))))
       ([x y z & args] (boolean (and (ep1 x y z)
                                     (every? p args))))))
  ([p1 p2]
     (fn ep2
       ([] true)
       ([x] (boolean (and (p1 x) (p2 x))))
       ([x y] (boolean (and (p1 x) (p1 y) (p2 x) (p2 y))))
       ([x y z] (boolean (and (p1 x) (p1 y) (p1 z) (p2 x) (p2 y) (p2 z))))
       ([x y z & args] (boolean (and (ep2 x y z)
                                     (every? #(and (p1 %) (p2 %)) args))))))
  ([p1 p2 p3]
     (fn ep3
       ([] true)
       ([x] (boolean (and (p1 x) (p2 x) (p3 x))))
       ([x y] (boolean (and (p1 x) (p2 x) (p3 x) (p1 y) (p2 y) (p3 y))))
       ([x y z] (boolean (and (p1 x) (p2 x) (p3 x) (p1 y) (p2 y) (p3 y) (p1 z) (p2 z) (p3 z))))
       ([x y z & args] (boolean (and (ep3 x y z)
                                     (every? #(and (p1 %) (p2 %) (p3 %)) args))))))
  ([p1 p2 p3 & ps]
     (let [ps (list* p1 p2 p3 ps)]
       (fn epn
         ([] true)
         ([x] (every? #(% x) ps))
         ([x y] (every? #(and (% x) (% y)) ps))
         ([x y z] (every? #(and (% x) (% y) (% z)) ps))
         ([x y z & args] (boolean (and (epn x y z)
                                       (every? #(every? % args) ps))))))))

(defn some-fn
  "Takes a set of predicates and returns a function f that returns the first logical true value
  returned by one of its composing predicates against any of its arguments, else it returns
  logical false. Note that f is short-circuiting in that it will stop execution on the first
  argument that triggers a logical true result against the original predicates."
  ([p]
     (fn sp1
       ([] nil)
       ([x] (p x))
       ([x y] (or (p x) (p y)))
       ([x y z] (or (p x) (p y) (p z)))
       ([x y z & args] (or (sp1 x y z)
                           (some p args)))))
  ([p1 p2]
     (fn sp2
       ([] nil)
       ([x] (or (p1 x) (p2 x)))
       ([x y] (or (p1 x) (p1 y) (p2 x) (p2 y)))
       ([x y z] (or (p1 x) (p1 y) (p1 z) (p2 x) (p2 y) (p2 z)))
       ([x y z & args] (or (sp2 x y z)
                           (some #(or (p1 %) (p2 %)) args)))))
  ([p1 p2 p3]
     (fn sp3
       ([] nil)
       ([x] (or (p1 x) (p2 x) (p3 x)))
       ([x y] (or (p1 x) (p2 x) (p3 x) (p1 y) (p2 y) (p3 y)))
       ([x y z] (or (p1 x) (p2 x) (p3 x) (p1 y) (p2 y) (p3 y) (p1 z) (p2 z) (p3 z)))
       ([x y z & args] (or (sp3 x y z)
                           (some #(or (p1 %) (p2 %) (p3 %)) args)))))
  ([p1 p2 p3 & ps]
     (let [ps (list* p1 p2 p3 ps)]
       (fn spn
         ([] nil)
         ([x] (some #(% x) ps))
         ([x y] (some #(or (% x) (% y)) ps))
         ([x y z] (some #(or (% x) (% y) (% z)) ps))
         ([x y z & args] (or (spn x y z)
                             (some #(some % args) ps)))))))

(defn map
  "Returns a lazy sequence consisting of the result of applying f to the
  set of first items of each coll, followed by applying f to the set
  of second items in each coll, until any one of the colls is
  exhausted.  Any remaining items in other colls are ignored. Function
  f should accept number-of-colls arguments."
  ([f coll]
   (lazy-seq
    (when-let [s (seq coll)]
      (if (chunked-seq? s)
        (let [c (chunk-first s)
              size (count c)
              b (chunk-buffer size)]
          (dotimes [i size]
              (chunk-append b (f (-nth c i))))
          (chunk-cons (chunk b) (map f (chunk-rest s))))
        (cons (f (first s)) (map f (rest s)))))))
  ([f c1 c2]
   (lazy-seq
    (let [s1 (seq c1) s2 (seq c2)]
      (when (and s1 s2)
        (cons (f (first s1) (first s2))
              (map f (rest s1) (rest s2)))))))
  ([f c1 c2 c3]
   (lazy-seq
    (let [s1 (seq c1) s2 (seq c2) s3 (seq c3)]
      (when (and  s1 s2 s3)
        (cons (f (first s1) (first s2) (first s3))
              (map f (rest s1) (rest s2) (rest s3)))))))
  ([f c1 c2 c3 & colls]
   (let [step (fn step [cs]
                 (lazy-seq
                  (let [ss (map seq cs)]
                    (when (every? identity ss)
                      (cons (map first ss) (step (map rest ss)))))))]
     (map #(apply f %) (step (conj colls c3 c2 c1))))))

(defn take
  "Returns a lazy sequence of the first n items in coll, or all items if
  there are fewer than n."
  [n coll]
  (lazy-seq
   (when (pos? n)
     (when-let [s (seq coll)]
      (cons (first s) (take (dec n) (rest s)))))))

(defn drop
  "Returns a lazy sequence of all but the first n items in coll."
  [n coll]
  (let [step (fn [n coll]
               (let [s (seq coll)]
                 (if (and (pos? n) s)
                   (recur (dec n) (rest s))
                   s)))]
    (lazy-seq (step n coll))))

(defn drop-last
  "Return a lazy sequence of all but the last n (default 1) items in coll"
  ([s] (drop-last 1 s))
  ([n s] (map (fn [x _] x) s (drop n s))))

(defn take-last
  "Returns a seq of the last n items in coll.  Depending on the type
  of coll may be no better than linear time.  For vectors, see also subvec."
  [n coll]
  (loop [s (seq coll), lead (seq (drop n coll))]
    (if lead
      (recur (next s) (next lead))
      s)))

(defn drop-while
  "Returns a lazy sequence of the items in coll starting from the first
  item for which (pred item) returns nil."
  [pred coll]
  (let [step (fn [pred coll]
               (let [s (seq coll)]
                 (if (and s (pred (first s)))
                   (recur pred (rest s))
                   s)))]
    (lazy-seq (step pred coll))))

(defn cycle
  "Returns a lazy (infinite!) sequence of repetitions of the items in coll."
  [coll] (lazy-seq
          (when-let [s (seq coll)]
            (concat s (cycle s)))))

(defn split-at
  "Returns a vector of [(take n coll) (drop n coll)]"
  [n coll]
  [(take n coll) (drop n coll)])

(defn repeat
  "Returns a lazy (infinite!, or length n if supplied) sequence of xs."
  ([x] (lazy-seq (cons x (repeat x))))
  ([n x] (take n (repeat x))))

(defn replicate
  "Returns a lazy seq of n xs."
  [n x] (take n (repeat x)))

(defn repeatedly
  "Takes a function of no args, presumably with side effects, and
  returns an infinite (or length n if supplied) lazy sequence of calls
  to it"
  ([f] (lazy-seq (cons (f) (repeatedly f))))
  ([n f] (take n (repeatedly f))))

(defn iterate
  "Returns a lazy sequence of x, (f x), (f (f x)) etc. f must be free of side-effects"
  {:added "1.0"}
  [f x] (cons x (lazy-seq (iterate f (f x)))))

(defn interleave
  "Returns a lazy seq of the first item in each coll, then the second etc."
  ([c1 c2]
     (lazy-seq
      (let [s1 (seq c1) s2 (seq c2)]
        (when (and s1 s2)
          (cons (first s1) (cons (first s2)
                                 (interleave (rest s1) (rest s2))))))))
  ([c1 c2 & colls]
     (lazy-seq
      (let [ss (map seq (conj colls c2 c1))]
        (when (every? identity ss)
          (concat (map first ss) (apply interleave (map rest ss))))))))

(defn interpose
  "Returns a lazy seq of the elements of coll separated by sep"
  [sep coll] (drop 1 (interleave (repeat sep) coll)))



(defn- flatten1
  "Take a collection of collections, and return a lazy seq
  of items from the inner collection"
  [colls]
  (let [cat (fn cat [coll colls]
              (lazy-seq
                (if-let [coll (seq coll)]
                  (cons (first coll) (cat (rest coll) colls))
                  (when (seq colls)
                    (cat (first colls) (rest colls))))))]
    (cat nil colls)))

(defn mapcat
  "Returns the result of applying concat to the result of applying map
  to f and colls.  Thus function f should return a collection."
  ([f coll]
    (flatten1 (map f coll)))
  ([f coll & colls]
    (flatten1 (apply map f coll colls))))

(defn filter
  "Returns a lazy sequence of the items in coll for which
  (pred item) returns true. pred must be free of side-effects."
  ([pred coll]
   (lazy-seq
    (when-let [s (seq coll)]
      (if (chunked-seq? s)
        (let [c (chunk-first s)
              size (count c)
              b (chunk-buffer size)]
          (dotimes [i size]
              (when (pred (-nth c i))
                (chunk-append b (-nth c i))))
          (chunk-cons (chunk b) (filter pred (chunk-rest s))))
        (let [f (first s) r (rest s)]
          (if (pred f)
            (cons f (filter pred r))
            (filter pred r))))))))

(defn remove
  "Returns a lazy sequence of the items in coll for which
  (pred item) returns false. pred must be free of side-effects."
  [pred coll]
  (filter (complement pred) coll))

(defn tree-seq
  "Returns a lazy sequence of the nodes in a tree, via a depth-first walk.
   branch? must be a fn of one arg that returns true if passed a node
   that can have children (but may not).  children must be a fn of one
   arg that returns a sequence of the children. Will only be called on
   nodes for which branch? returns true. Root is the root node of the
  tree."
   [branch? children root]
   (let [walk (fn walk [node]
                (lazy-seq
                 (cons node
                  (when (branch? node)
                    (mapcat walk (children node))))))]
     (walk root)))

(defn flatten
  "Takes any nested combination of sequential things (lists, vectors,
  etc.) and returns their contents as a single, flat sequence.
  (flatten nil) returns nil."
  [x]
  (filter #(not (sequential? %))
          (rest (tree-seq sequential? seq x))))

(defn into
  "Returns a new coll consisting of to-coll with all of the items of
  from-coll conjoined."
  [to from]
  (if-not (nil? to)
    (if (satisfies? IEditableCollection to false)
      (persistent! (reduce -conj! (transient to) from))
      (reduce -conj to from))
    (reduce conj () from)))

(defn mapv
  "Returns a vector consisting of the result of applying f to the
  set of first items of each coll, followed by applying f to the set
  of second items in each coll, until any one of the colls is
  exhausted.  Any remaining items in other colls are ignored. Function
  f should accept number-of-colls arguments."
  ([f coll]
     (-> (reduce (fn [v o] (conj! v (f o))) (transient []) coll)
         persistent!))
  ([f c1 c2]
     (into [] (map f c1 c2)))
  ([f c1 c2 c3]
     (into [] (map f c1 c2 c3)))
  ([f c1 c2 c3 & colls]
     (into [] (apply map f c1 c2 c3 colls))))

(defn filterv
  "Returns a vector of the items in coll for which
  (pred item) returns true. pred must be free of side-effects."
  [pred coll]
  (-> (reduce (fn [v o] (if (pred o) (conj! v o) v))
              (transient [])
              coll)
      persistent!))

(defn partition
  "Returns a lazy sequence of lists of n items each, at offsets step
  apart. If step is not supplied, defaults to n, i.e. the partitions
  do not overlap. If a pad collection is supplied, use its elements as
  necessary to complete last partition upto n items. In case there are
  not enough padding elements, return a partition with less than n items."
  ([n coll]
     (partition n n coll))
  ([n step coll]
     (lazy-seq
       (when-let [s (seq coll)]
         (let [p (take n s)]
           (when (== n (count p))
             (cons p (partition n step (drop step s))))))))
  ([n step pad coll]
     (lazy-seq
       (when-let [s (seq coll)]
         (let [p (take n s)]
           (if (== n (count p))
             (cons p (partition n step pad (drop step s)))
             (list (take n (concat p pad)))))))))

(defn get-in
  "Returns the value in a nested associative structure,
  where ks is a sequence of keys. Returns nil if the key is not present,
  or the not-found value if supplied."
  {:added "1.2"
   :static true}
  ([m ks]
     (get-in m ks nil))
  ([m ks not-found]
     (loop [sentinel lookup-sentinel
            m m
            ks (seq ks)]
       (if ks
         (if (not (satisfies? ILookup m))
           not-found
           (let [m (get m (first ks) sentinel)]
             (if (identical? sentinel m)
               not-found
               (recur sentinel m (next ks)))))
         m))))

(defn assoc-in
  "Associates a value in a nested associative structure, where ks is a
  sequence of keys and v is the new value and returns a new nested structure.
  If any levels do not exist, hash-maps will be created."
  [m [k & ks] v]
  (if ks
    (assoc m k (assoc-in (get m k) ks v))
    (assoc m k v)))

(defn update-in
  "'Updates' a value in a nested associative structure, where ks is a
  sequence of keys and f is a function that will take the old value
  and any supplied args and return the new value, and returns a new
  nested structure.  If any levels do not exist, hash-maps will be
  created."
  ([m [k & ks] f]
   (if ks
     (assoc m k (update-in (get m k) ks f))
     (assoc m k (f (get m k)))))
  ([m [k & ks] f a]
   (if ks
     (assoc m k (update-in (get m k) ks f a))
     (assoc m k (f (get m k) a))))
  ([m [k & ks] f a b]
   (if ks
     (assoc m k (update-in (get m k) ks f a b))
     (assoc m k (f (get m k) a b))))
  ([m [k & ks] f a b c]
   (if ks
     (assoc m k (update-in (get m k) ks f a b c))
     (assoc m k (f (get m k) a b c))))
  ([m [k & ks] f a b c & args]
   (if ks
     (assoc m k (apply update-in (get m k) ks f a b c args))
     (assoc m k (apply f (get m k) a b c args)))))

;;; ArrayVector

(declare PersistentVector TransientArrayVector)

(deftype ArrayVector [meta arr ^:mutable __hash]
  Object
  (toString [this] (pr-str* this))

  IWithMeta
  (-with-meta [coll meta]
    (ArrayVector. meta arr __hash))

  IMeta
  (-meta [coll] meta)

  IStack
  (-peek [coll]
    (let [l (.-length arr)]
      (when-not (zero? l)
        (aget arr (dec l)))))
  (-pop [coll]
    (let [l (.-length arr)]
      (cond (zero? l) (throw (js/Error. "Can't pop empty vector"))
            (== l 1) (-with-meta ^not-native
                                 cljs.core.ArrayVector/EMPTY meta)
            :else (ArrayVector. meta (.slice arr 0 (dec l)) nil))))

  ICollection
  (-conj [coll o]
    (let [new-arr (.slice arr)]
      (.push new-arr o)
      (if (< (.-length arr) cljs.core.ArrayVector/PERSISTENTVECTOR_THRESHOLD)
        (ArrayVector. meta new-arr nil)
        (-with-meta ^not-native 
         (cljs.core.PersistentVector/fromArray new-arr true)
         meta))))

  IEmptyableCollection
  (-empty [coll] (-with-meta ^not-native
                             cljs.core.ArrayVector/EMPTY meta))

  ISequential
  IEquiv
  (-equiv [coll other] (equiv-sequential coll other))

  IHash
  (-hash [coll] (caching-hash coll hash-coll __hash))

  ISeqable
  (-seq [coll] (when-not (zero? (.-length arr)) (array-seq arr)))

  ICounted
  (-count [coll] (.-length arr))

  IIndexed
  (-nth [coll n] (aget arr n))
  (-nth [coll n not-found]
    (if (and (<= 0 n) (< n (.-length arr)))
      (aget arr n)
      not-found))

  ILookup
  (-lookup [coll k] (-nth ^not-native coll k nil))
  (-lookup [coll k not-found] (-nth ^not-native coll k not-found))

  IMapEntry
  (-key [coll] (-nth ^not-native coll 0))
  (-val [coll] (-nth ^not-native coll 1))

  IAssociative
  (-assoc [coll k v]
    (let [new-arr (.slice arr)
          l (.-length arr)]
      (cond (and (<= 0 k) (< k l))
            (do (aset new-arr k v)
                (ArrayVector. meta new-arr nil))
            (== k l)
            (-conj ^not-native coll v)
            :else
            (throw (js/Error.
                    (str "Index " k " out of bounds  [0," l "]"))))))

  IVector
  (-assoc-n [coll n val] (-assoc ^not-native coll n val))

  IReduce
  (-reduce [v f] (ci-reduce v f))
  (-reduce [v f start] (ci-reduce v f start))

  IKVReduce
  (-kv-reduce [v f init]
    (let [l (.-length arr)]
      (loop [i 0 init init]
        (if (< i l)
          (let [x (aget arr i)
                new-init (f init i x)]
            (if (reduced? new-init)
              @new-init
              (recur (inc i) new-init)))
          init))))

  IFn
  (-invoke [coll k] (-nth ^not-native coll k))
  (-invoke [coll k not-found] (-nth ^not-native coll k not-found))

  IEditableCollection
  (-as-transient [coll] (TransientArrayVector. (.slice arr)))

  IReversible
  (-rseq [coll]
    (let [l (.-length arr)]
      (if (pos? l)
        (RSeq. coll (dec l) nil)
        ()))))

(set! cljs.core.ArrayVector/EMPTY (ArrayVector. nil (array) 0))

(set! cljs.core.ArrayVector/PERSISTENTVECTOR_THRESHOLD 32)

(deftype TransientArrayVector [arr]
  ITransientCollection
  (-conj! [tcoll o]
    (.push arr o)
    (if (< (.-length arr) cljs.core.ArrayVector/PERSISTENTVECTOR_THRESHOLD)
      tcoll
      (-as-transient ^not-native
                     (cljs.core.PersistentVector/fromArray arr
                                                           true))))
  (-persistent! [tcoll]
    (ArrayVector. nil arr nil)) ;; should clone here?

  ITransientAssociative
  (-assoc! [tcoll key val] (-assoc-n! ^not-native tcoll key val))

  ITransientVector
  (-assoc-n! [tcoll k v]
    (let [l (.-length arr)]
      (cond (and (<= 0 k) (< k l))
            (do (aset arr k v)
                tcoll)
            (== k l)
            (-conj! ^not-native tcoll v)
            :else
            (throw (js/Error.
                    (str "Index " k " out of bounds  [0," l "]"))))))
  (-pop! [tcoll]
    (when (zero? (.-length arr))
      (throw (js/Error. "Can't pop empty vector")))
    (.pop arr)
    tcoll)

  ICounted
  (-count [coll] (.-length arr))

  IIndexed
  (-nth [coll n] (aget arr n))
  (-nth [coll n not-found]
    (if (and (<= 0 n) (< n (.-length arr)))
      (aget arr n)
      not-found))

  ILookup
  (-lookup [coll k] (-nth ^not-native coll k nil))
  (-lookup [coll k not-found] (-nth ^not-native coll k not-found))

  IFn
  (-invoke [coll k] (-lookup ^not-native coll k))
  (-invoke [coll k not-found] (-lookup ^not-native coll k not-found)))

;;; PersistentVector

(deftype VectorNode [edit arr])

(defn- pv-fresh-node [edit]
  (VectorNode. edit (make-array 32)))

(defn- pv-aget [node idx]
  (aget (.-arr node) idx))

(defn- pv-aset [node idx val]
  (aset (.-arr node) idx val))

(defn- pv-clone-node [node]
  (VectorNode. (.-edit node) (aclone (.-arr node))))

(defn- tail-off [pv]
  (let [cnt (.-cnt pv)]
    (if (< cnt 32)
      0
      (bit-shift-left (bit-shift-right-zero-fill (dec cnt) 5) 5))))

(defn- new-path [edit level node]
  (loop [ll level
         ret node]
    (if (zero? ll)
      ret
      (let [embed ret
            r (pv-fresh-node edit)
            _ (pv-aset r 0 embed)]
        (recur (- ll 5) r)))))

(defn- push-tail [pv level parent tailnode]
  (let [ret (pv-clone-node parent)
        subidx (bit-and (bit-shift-right-zero-fill (dec (.-cnt pv)) level) 0x01f)]
    (if (== 5 level)
      (do
        (pv-aset ret subidx tailnode)
        ret)
      (let [child (pv-aget parent subidx)]
        (if-not (nil? child)
          (let [node-to-insert (push-tail pv (- level 5) child tailnode)]
            (pv-aset ret subidx node-to-insert)
            ret)
          (let [node-to-insert (new-path nil (- level 5) tailnode)]
            (pv-aset ret subidx node-to-insert)
            ret))))))

(defn- vector-index-out-of-bounds [i cnt]
  (throw (js/Error. (str "No item " i " in vector of length " cnt))))

(defn- array-for [pv i]
  (if (and (<= 0 i) (< i (.-cnt pv)))
    (if (>= i (tail-off pv))
      (.-tail pv)
      (loop [node (.-root pv)
             level (.-shift pv)]
        (if (pos? level)
          (recur (pv-aget node (bit-and (bit-shift-right-zero-fill i level) 0x01f))
                 (- level 5))
          (.-arr node))))
    (vector-index-out-of-bounds i (.-cnt pv))))

(defn- do-assoc [pv level node i val]
  (let [ret (pv-clone-node node)]
    (if (zero? level)
      (do
        (pv-aset ret (bit-and i 0x01f) val)
        ret)
      (let [subidx (bit-and (bit-shift-right-zero-fill i level) 0x01f)]
        (pv-aset ret subidx (do-assoc pv (- level 5) (pv-aget node subidx) i val))
        ret))))

(defn- pop-tail [pv level node]
  (let [subidx (bit-and (bit-shift-right-zero-fill (- (.-cnt pv) 2) level) 0x01f)]
    (cond
     (> level 5) (let [new-child (pop-tail pv (- level 5) (pv-aget node subidx))]
                   (if (and (nil? new-child) (zero? subidx))
                     nil
                     (let [ret (pv-clone-node node)]
                       (pv-aset ret subidx new-child)
                       ret)))
     (zero? subidx) nil
     :else (let [ret (pv-clone-node node)]
             (pv-aset ret subidx nil)
             ret))))

(declare tv-editable-root tv-editable-tail TransientVector deref
         pr-sequential-writer pr-writer chunked-seq)

(deftype PersistentVector [meta cnt shift root tail ^:mutable __hash]
  Object
  (toString [coll]
    (pr-str* coll))

  IWithMeta
  (-with-meta [coll meta] (PersistentVector. meta cnt shift root tail __hash))

  IMeta
  (-meta [coll] meta)

  IStack
  (-peek [coll]
    (when (> cnt 0)
      (-nth coll (dec cnt))))
  (-pop [coll]
    (cond
     (zero? cnt) (throw (js/Error. "Can't pop empty vector"))
     (== 1 cnt) (-with-meta cljs.core.PersistentVector.EMPTY meta)
     (< 1 (- cnt (tail-off coll)))
      (PersistentVector. meta (dec cnt) shift root (.slice tail 0 -1) nil)
      :else (let [new-tail (array-for coll (- cnt 2))
                  nr (pop-tail coll shift root)
                  new-root (if (nil? nr) cljs.core.PersistentVector.EMPTY_NODE nr)
                  cnt-1 (dec cnt)]
              (if (and (< 5 shift) (nil? (pv-aget new-root 1)))
                (PersistentVector. meta cnt-1 (- shift 5) (pv-aget new-root 0) new-tail nil)
                (PersistentVector. meta cnt-1 shift new-root new-tail nil)))))

  ICollection
  (-conj [coll o]
    (if (< (- cnt (tail-off coll)) 32)
      (let [new-tail (aclone tail)]
        (.push new-tail o)
        (PersistentVector. meta (inc cnt) shift root new-tail nil))
      (let [root-overflow? (> (bit-shift-right-zero-fill cnt 5) (bit-shift-left 1 shift))
            new-shift (if root-overflow? (+ shift 5) shift)
            new-root (if root-overflow?
                       (let [n-r (pv-fresh-node nil)]
                           (pv-aset n-r 0 root)
                           (pv-aset n-r 1 (new-path nil shift (VectorNode. nil tail)))
                           n-r)
                       (push-tail coll shift root (VectorNode. nil tail)))]
        (PersistentVector. meta (inc cnt) new-shift new-root (array o) nil))))

  IEmptyableCollection
  (-empty [coll] (with-meta cljs.core.PersistentVector.EMPTY meta))

  ISequential
  IEquiv
  (-equiv [coll other] (equiv-sequential coll other))

  IHash
  (-hash [coll] (caching-hash coll hash-coll __hash))

  ISeqable
  (-seq [coll]
    (cond
      (zero? cnt) nil
      (< cnt 32) (array-seq tail)
      :else (chunked-seq coll 0 0)))

  ICounted
  (-count [coll] cnt)

  IIndexed
  (-nth [coll n]
    (aget (array-for coll n) (bit-and n 0x01f)))
  (-nth [coll n not-found]
    (if (and (<= 0 n) (< n cnt))
      (-nth coll n)
      not-found))

  ILookup
  (-lookup [coll k] (-nth coll k nil))
  (-lookup [coll k not-found] (-nth coll k not-found))

  IMapEntry
  (-key [coll]
    (-nth coll 0))
  (-val [coll]
    (-nth coll 1))

  IAssociative
  (-assoc [coll k v]
    (cond
       (and (<= 0 k) (< k cnt))
       (if (<= (tail-off coll) k)
         (let [new-tail (aclone tail)]
           (aset new-tail (bit-and k 0x01f) v)
           (PersistentVector. meta cnt shift root new-tail nil))
         (PersistentVector. meta cnt shift (do-assoc coll shift root k v) tail nil))
       (== k cnt) (-conj coll v)
       :else (throw (js/Error. (str "Index " k " out of bounds  [0," cnt "]")))))

  IVector
  (-assoc-n [coll n val] (-assoc coll n val))

  IReduce
  (-reduce [v f]
    (ci-reduce v f))
  (-reduce [v f start]
    (ci-reduce v f start))

  IKVReduce
  (-kv-reduce [v f init]
    (let [step-init (array 0 init)] ; [step 0 init init]
      (loop [i 0]
        (if (< i cnt)
          (let [arr (array-for v i)
                len (alength arr)]
            (let [init (loop [j 0 init (aget step-init 1)]
                         (if (< j len)
                           (let [init (f init (+ j i) (aget arr j))]
                             (if (reduced? init)
                               init
                               (recur (inc j) init)))
                           (do (aset step-init 0 len)
                               (aset step-init 1 init)
                               init)))]
              (if (reduced? init)
                @init
                (recur (+ i (aget step-init 0))))))
          (aget step-init 1)))))

  IFn
  (-invoke [coll k]
    (-nth coll k))
  (-invoke [coll k not-found]
    (-nth coll k not-found))

  IEditableCollection
  (-as-transient [coll]
    (TransientVector. cnt shift (tv-editable-root root) (tv-editable-tail tail)))

  IReversible
  (-rseq [coll]
    (if (pos? cnt)
      (RSeq. coll (dec cnt) nil)
      ())))

(set! cljs.core.PersistentVector.EMPTY_NODE (VectorNode. nil (make-array 32)))

(set! cljs.core.PersistentVector.EMPTY
  (PersistentVector. nil 0 5 cljs.core.PersistentVector.EMPTY_NODE (array) 0))

(set! cljs.core.PersistentVector.fromArray
  (fn [xs ^boolean no-clone]
    (let [l (alength xs)
          xs (if no-clone xs (aclone xs))]
      (if (< l 32)
        (PersistentVector. nil l 5 cljs.core.PersistentVector.EMPTY_NODE xs nil)
        (let [node (.slice xs 0 32)
              v (PersistentVector. nil 32 5 cljs.core.PersistentVector.EMPTY_NODE node nil)]
          (loop [i 32 out (-as-transient v)]
            (if (< i l)
              (recur (inc i) (conj! out (aget xs i)))
              (persistent! out))))))))

(defn vec [coll]
  (-persistent!
   (reduce -conj!
<<<<<<< HEAD
           (-as-transient cljs.core.ArrayVector/EMPTY)
=======
           (-as-transient cljs.core.PersistentVector.EMPTY)
>>>>>>> eccf2fc9
           coll)))

(defn vector [& args] (vec args))

(declare subvec)

(deftype ChunkedSeq [vec node i off meta ^:mutable __hash]
  Object
  (toString [coll]
    (pr-str* coll))

  IWithMeta
  (-with-meta [coll m]
    (chunked-seq vec node i off m))
  (-meta [coll] meta)

  ISeqable
  (-seq [coll] coll)

  ISequential
  IEquiv
  (-equiv [coll other] (equiv-sequential coll other))

  ASeq
  ISeq
  (-first [coll]
    (aget node off))
  (-rest [coll]
    (if (< (inc off) (alength node))
      (let [s (chunked-seq vec node i (inc off))]
        (if (nil? s)
          ()
          s))
      (-chunked-rest coll)))

  INext
  (-next [coll]
    (if (< (inc off) (alength node))
      (let [s (chunked-seq vec node i (inc off))]
        (if (nil? s)
          nil
          s))
      (-chunked-next coll)))

  ICollection
  (-conj [coll o]
    (cons o coll))

  IEmptyableCollection
  (-empty [coll]
<<<<<<< HEAD
    (with-meta cljs.core.ArrayVector/EMPTY meta))
=======
    (with-meta cljs.core.PersistentVector.EMPTY meta))
>>>>>>> eccf2fc9

  IChunkedSeq
  (-chunked-first [coll]
    (array-chunk node off))
  (-chunked-rest [coll]
    (let [l (alength node)
          s (when (< (+ i l) (-count vec))
              (chunked-seq vec (+ i l) 0))]
      (if (nil? s)
        ()
        s)))

  IChunkedNext
  (-chunked-next [coll]
    (let [l (alength node)
          s (when (< (+ i l) (-count vec))
              (chunked-seq vec (+ i l) 0))]
      (if (nil? s)
        nil
        s)))
  IHash
  (-hash [coll] (caching-hash coll hash-coll __hash))

  IReduce
  (-reduce [coll f]
    (ci-reduce (subvec vec (+ i off) (count vec)) f))

  (-reduce [coll f start]
    (ci-reduce (subvec vec (+ i off) (count vec)) f start)))

(defn chunked-seq
  ([vec i off] (ChunkedSeq. vec (array-for vec i) i off nil nil))
  ([vec node i off] (ChunkedSeq. vec node i off nil nil))
  ([vec node i off meta]
     (ChunkedSeq. vec node i off meta nil)))

(declare build-subvec)

(deftype Subvec [meta v start end ^:mutable __hash]
  Object
  (toString [coll]
    (pr-str* coll))

  IWithMeta
  (-with-meta [coll meta] (build-subvec meta v start end __hash))

  IMeta
  (-meta [coll] meta)

  IStack
  (-peek [coll]
    (-nth v (dec end)))
  (-pop [coll]
    (if (== start end)
      (throw (js/Error. "Can't pop empty vector"))
      (build-subvec meta v start (dec end) nil)))

  ICollection
  (-conj [coll o]
    (build-subvec meta (-assoc-n v end o) start (inc end) nil))

  IEmptyableCollection
<<<<<<< HEAD
  (-empty [coll] (with-meta cljs.core.ArrayVector/EMPTY meta))
=======
  (-empty [coll] (with-meta cljs.core.PersistentVector.EMPTY meta))
>>>>>>> eccf2fc9

  ISequential
  IEquiv
  (-equiv [coll other] (equiv-sequential coll other))

  IHash
  (-hash [coll] (caching-hash coll hash-coll __hash))

  ISeqable
  (-seq [coll]
    (let [subvec-seq (fn subvec-seq [i]
                       (when-not (== i end)
                         (cons (-nth v i)
                               (lazy-seq
                                (subvec-seq (inc i))))))]
      (subvec-seq start)))

  ICounted
  (-count [coll] (- end start))

  IIndexed
  (-nth [coll n]
    (if (or (neg? n) (<= end (+ start n)))
      (vector-index-out-of-bounds n (- end start))
      (-nth v (+ start n))))
  (-nth [coll n not-found]
    (if (or (neg? n) (<= end (+ start n)))
      not-found
      (-nth v (+ start n) not-found)))

  ILookup
  (-lookup [coll k] (-nth coll k nil))
  (-lookup [coll k not-found] (-nth coll k not-found))

  IAssociative
  (-assoc [coll key val]
    (let [v-pos (+ start key)]
      (build-subvec meta (assoc v v-pos val)
               start (max end (inc v-pos))
               nil)))

  IVector
  (-assoc-n [coll n val] (-assoc coll n val))

  IReduce
  (-reduce [coll f]
    (ci-reduce coll f))
  (-reduce [coll f start]
    (ci-reduce coll f start))

  IFn
  (-invoke [coll k]
    (-nth coll k))
  (-invoke [coll k not-found]
    (-nth coll k not-found)))

(defn- build-subvec [meta v start end __hash]
  (if (instance? Subvec v)
    (recur meta (.-v v) (+ (.-start v) start) (+ (.-start v) end) __hash)
    (let [c (count v)]
      (when (or (neg? start)
                (neg? end)
                (> start c)
                (> end c))
        (throw (js/Error. "Index out of bounds")))
      (Subvec. meta v start end __hash))))

(defn subvec
  "Returns a persistent vector of the items in vector from
  start (inclusive) to end (exclusive).  If end is not supplied,
  defaults to (count vector). This operation is O(1) and very fast, as
  the resulting vector shares structure with the original and no
  trimming is done."
  ([v start]
     (subvec v start (count v)))
  ([v start end]
     (build-subvec nil v start end nil)))

(defn- tv-ensure-editable [edit node]
  (if (identical? edit (.-edit node))
    node
    (VectorNode. edit (aclone (.-arr node)))))

(defn- tv-editable-root [node]
  (VectorNode. (js-obj) (aclone (.-arr node))))

(defn- tv-editable-tail [tl]
  (let [ret (make-array 32)]
    (array-copy tl 0 ret 0 (alength tl))
    ret))

(defn- tv-push-tail [tv level parent tail-node]
  (let [ret    (tv-ensure-editable (.. tv -root -edit) parent)
        subidx (bit-and (bit-shift-right-zero-fill (dec (.-cnt tv)) level) 0x01f)]
    (pv-aset ret subidx
             (if (== level 5)
               tail-node
               (let [child (pv-aget ret subidx)]
                 (if-not (nil? child)
                   (tv-push-tail tv (- level 5) child tail-node)
                   (new-path (.. tv -root -edit) (- level 5) tail-node)))))
    ret))

(defn- tv-pop-tail [tv level node]
  (let [node   (tv-ensure-editable (.. tv -root -edit) node)
        subidx (bit-and (bit-shift-right-zero-fill (- (.-cnt tv) 2) level) 0x01f)]
    (cond
      (> level 5) (let [new-child (tv-pop-tail
                                   tv (- level 5) (pv-aget node subidx))]
                    (if (and (nil? new-child) (zero? subidx))
                      nil
                      (do (pv-aset node subidx new-child)
                          node)))
      (zero? subidx) nil
      :else (do (pv-aset node subidx nil)
                node))))

(defn- editable-array-for [tv i]
  (if (and (<= 0 i) (< i (.-cnt tv)))
    (if (>= i (tail-off tv))
      (.-tail tv)
      (let [root (.-root tv)]
        (loop [node  root
               level (.-shift tv)]
          (if (pos? level)
            (recur (tv-ensure-editable
                    (.-edit root)
                    (pv-aget node
                             (bit-and (bit-shift-right-zero-fill i level)
                                      0x01f)))
                   (- level 5))
            (.-arr node)))))
    (throw (js/Error.
            (str "No item " i " in transient vector of length " (.-cnt tv))))))

(deftype TransientVector [^:mutable cnt
                          ^:mutable shift
                          ^:mutable root
                          ^:mutable tail]
  ITransientCollection
  (-conj! [tcoll o]
    (if ^boolean (.-edit root)
      (if (< (- cnt (tail-off tcoll)) 32)
        (do (aset tail (bit-and cnt 0x01f) o)
            (set! cnt (inc cnt))
            tcoll)
        (let [tail-node (VectorNode. (.-edit root) tail)
              new-tail  (make-array 32)]
          (aset new-tail 0 o)
          (set! tail new-tail)
          (if (> (bit-shift-right-zero-fill cnt 5)
                 (bit-shift-left 1 shift))
            (let [new-root-array (make-array 32)
                  new-shift      (+ shift 5)]
              (aset new-root-array 0 root)
              (aset new-root-array 1 (new-path (.-edit root) shift tail-node))
              (set! root  (VectorNode. (.-edit root) new-root-array))
              (set! shift new-shift)
              (set! cnt   (inc cnt))
              tcoll)
            (let [new-root (tv-push-tail tcoll shift root tail-node)]
              (set! root new-root)
              (set! cnt  (inc cnt))
              tcoll))))
      (throw (js/Error. "conj! after persistent!"))))

  (-persistent! [tcoll]
    (if ^boolean (.-edit root)
      (do (set! (.-edit root) nil)
          (let [len (- cnt (tail-off tcoll))
                trimmed-tail (make-array len)]
            (array-copy tail 0 trimmed-tail 0 len)
            (PersistentVector. nil cnt shift root trimmed-tail nil)))
      (throw (js/Error. "persistent! called twice"))))

  ITransientAssociative
  (-assoc! [tcoll key val] (-assoc-n! tcoll key val))

  ITransientVector
  (-assoc-n! [tcoll n val]
    (if ^boolean (.-edit root)
      (cond
        (and (<= 0 n) (< n cnt))
        (if (<= (tail-off tcoll) n)
          (do (aset tail (bit-and n 0x01f) val)
              tcoll)
          (let [new-root
                ((fn go [level node]
                   (let [node (tv-ensure-editable (.-edit root) node)]
                     (if (zero? level)
                       (do (pv-aset node (bit-and n 0x01f) val)
                           node)
                       (let [subidx (bit-and (bit-shift-right-zero-fill n level)
                                             0x01f)]
                         (pv-aset node subidx
                                  (go (- level 5) (pv-aget node subidx)))
                         node))))
                 shift root)]
            (set! root new-root)
            tcoll))
        (== n cnt) (-conj! tcoll val)
        :else
        (throw
         (js/Error.
          (str "Index " n " out of bounds for TransientVector of length" cnt))))
      (throw (js/Error. "assoc! after persistent!"))))

  (-pop! [tcoll]
    (if ^boolean (.-edit root)
      (cond
        (zero? cnt) (throw (js/Error. "Can't pop empty vector"))
        (== 1 cnt)                       (do (set! cnt 0) tcoll)
        (pos? (bit-and (dec cnt) 0x01f)) (do (set! cnt (dec cnt)) tcoll)
        :else
        (let [new-tail (editable-array-for tcoll (- cnt 2))
              new-root (let [nr (tv-pop-tail tcoll shift root)]
                         (if-not (nil? nr)
                           nr
                           (VectorNode. (.-edit root) (make-array 32))))]
          (if (and (< 5 shift) (nil? (pv-aget new-root 1)))
            (let [new-root (tv-ensure-editable (.-edit root) (pv-aget new-root 0))]
              (set! root  new-root)
              (set! shift (- shift 5))
              (set! cnt   (dec cnt))
              (set! tail  new-tail)
              tcoll)
            (do (set! root new-root)
                (set! cnt  (dec cnt))
                (set! tail new-tail)
                tcoll))))
      (throw (js/Error. "pop! after persistent!"))))

  ICounted
  (-count [coll]
    (if ^boolean (.-edit root)
      cnt
      (throw (js/Error. "count after persistent!"))))

  IIndexed
  (-nth [coll n]
    (if ^boolean (.-edit root)
      (aget (array-for coll n) (bit-and n 0x01f))
      (throw (js/Error. "nth after persistent!"))))

  (-nth [coll n not-found]
    (if (and (<= 0 n) (< n cnt))
      (-nth coll n)
      not-found))

  ILookup
  (-lookup [coll k] (-nth coll k nil))

  (-lookup [coll k not-found] (-nth coll k not-found))

  IFn
  (-invoke [coll k]
    (-lookup coll k))

  (-invoke [coll k not-found]
    (-lookup coll k not-found)))

;;; PersistentQueue ;;;

(deftype PersistentQueueSeq [meta front rear ^:mutable __hash]
  Object
  (toString [coll]
    (pr-str* coll))

  IWithMeta
  (-with-meta [coll meta] (PersistentQueueSeq. meta front rear __hash))

  IMeta
  (-meta [coll] meta)

  ISeq
  (-first [coll] (first front))
  (-rest  [coll]
    (if-let [f1 (next front)]
      (PersistentQueueSeq. meta f1 rear nil)
      (if (nil? rear)
        (-empty coll)
        (PersistentQueueSeq. meta rear nil nil))))

  ICollection
  (-conj [coll o] (cons o coll))

  IEmptyableCollection
  (-empty [coll] (with-meta cljs.core.List.EMPTY meta))

  ISequential
  IEquiv
  (-equiv [coll other] (equiv-sequential coll other))

  IHash
  (-hash [coll] (caching-hash coll hash-coll __hash))

  ISeqable
  (-seq [coll] coll))

(deftype PersistentQueue [meta count front rear ^:mutable __hash]
  Object
  (toString [coll]
    (pr-str* coll))

  IWithMeta
  (-with-meta [coll meta] (PersistentQueue. meta count front rear __hash))

  IMeta
  (-meta [coll] meta)

  ISeq
  (-first [coll] (first front))
  (-rest [coll] (rest (seq coll)))

  IStack
  (-peek [coll] (first front))
  (-pop [coll]
    (if front
      (if-let [f1 (next front)]
        (PersistentQueue. meta (dec count) f1 rear nil)
        (PersistentQueue. meta (dec count) (seq rear) [] nil))
      coll))

  ICollection
  (-conj [coll o]
    (if front
      (PersistentQueue. meta (inc count) front (conj (or rear []) o) nil)
      (PersistentQueue. meta (inc count) (conj front o) [] nil)))

  IEmptyableCollection
  (-empty [coll] cljs.core.PersistentQueue.EMPTY)

  ISequential
  IEquiv
  (-equiv [coll other] (equiv-sequential coll other))

  IHash
  (-hash [coll] (caching-hash coll hash-coll __hash))

  ISeqable
  (-seq [coll]
    (let [rear (seq rear)]
      (if (or front rear)
        (PersistentQueueSeq. nil front (seq rear) nil))))

  ICounted
  (-count [coll] count))

(set! cljs.core.PersistentQueue.EMPTY (PersistentQueue. nil 0 nil [] 0))

(deftype NeverEquiv []
  IEquiv
  (-equiv [o other] false))

(def ^:private never-equiv (NeverEquiv.))

(defn- equiv-map
  "Assumes y is a map. Returns true if x equals y, otherwise returns
  false."
  [x y]
  (boolean
    (when (map? y)
      ; assume all maps are counted
      (when (== (count x) (count y))
        (every? identity
                (map (fn [xkv] (= (get y (first xkv) never-equiv)
                                  (second xkv)))
                     x))))))


(defn- scan-array [incr k array]
  (let [len (alength array)]
    (loop [i 0]
      (when (< i len)
        (if (identical? k (aget array i))
          i
          (recur (+ i incr)))))))

; The keys field is an array of all keys of this map, in no particular
; order. Any string, keyword, or symbol key is used as a property name
; to store the value in strobj.  If a key is assoc'ed when that same
; key already exists in strobj, the old value is overwritten. If a
; non-string key is assoc'ed, return a HashMap object instead.

(defn- obj-map-compare-keys [a b]
  (let [a (hash a)
        b (hash b)]
    (cond
     (< a b) -1
     (> a b) 1
     :else 0)))

(defn- obj-map->hash-map [m k v]
  (let [ks  (.-keys m)
        len (alength ks)
        so  (.-strobj m)
        mm  (meta m)]
    (loop [i   0
           out (transient cljs.core.PersistentHashMap.EMPTY)]
      (if (< i len)
        (let [k (aget ks i)]
          (recur (inc i) (assoc! out k (aget so k))))
        (with-meta (persistent! (assoc! out k v)) mm)))))

;;; ObjMap - DEPRECATED

(defn- obj-clone [obj ks]
  (let [new-obj (js-obj)
        l (alength ks)]
    (loop [i 0]
      (when (< i l)
        (let [k (aget ks i)]
          (aset new-obj k (aget obj k))
          (recur (inc i)))))
    new-obj))

(deftype ObjMap [meta keys strobj update-count ^:mutable __hash]
  Object
  (toString [coll]
    (pr-str* coll))

  IWithMeta
  (-with-meta [coll meta] (ObjMap. meta keys strobj update-count __hash))

  IMeta
  (-meta [coll] meta)

  ICollection
  (-conj [coll entry]
    (if (vector? entry)
      (-assoc coll (-nth entry 0) (-nth entry 1))
      (reduce -conj
              coll
              entry)))

  IEmptyableCollection
  (-empty [coll] (with-meta cljs.core.ObjMap.EMPTY meta))

  IEquiv
  (-equiv [coll other] (equiv-map coll other))

  IHash
  (-hash [coll] (caching-hash coll hash-imap __hash))

  ISeqable
  (-seq [coll]
    (when (pos? (alength keys))
      (map #(vector % (aget strobj %))
           (.sort keys obj-map-compare-keys))))

  ICounted
  (-count [coll] (alength keys))

  ILookup
  (-lookup [coll k] (-lookup coll k nil))
  (-lookup [coll k not-found]
    (if (and ^boolean (goog/isString k)
             (not (nil? (scan-array 1 k keys))))
      (aget strobj k)
      not-found))

  IAssociative
  (-assoc [coll k v]
    (if ^boolean (goog/isString k)
        (if (or (> update-count cljs.core.ObjMap.HASHMAP_THRESHOLD)
                (>= (alength keys) cljs.core.ObjMap.HASHMAP_THRESHOLD))
          (obj-map->hash-map coll k v)
          (if-not (nil? (scan-array 1 k keys))
            (let [new-strobj (obj-clone strobj keys)]
              (aset new-strobj k v)
              (ObjMap. meta keys new-strobj (inc update-count) nil)) ; overwrite
            (let [new-strobj (obj-clone strobj keys) ; append
                  new-keys (aclone keys)]
              (aset new-strobj k v)
              (.push new-keys k)
              (ObjMap. meta new-keys new-strobj (inc update-count) nil))))
        ;; non-string key. game over.
        (obj-map->hash-map coll k v)))
  (-contains-key? [coll k]
    (if (and ^boolean (goog/isString k)
             (not (nil? (scan-array 1 k keys))))
      true
      false))

  IKVReduce
  (-kv-reduce [coll f init]
    (let [len (alength keys)]
      (loop [keys (.sort keys obj-map-compare-keys)
             init init]
        (if (seq keys)
          (let [k (first keys)
                init (f init k (aget strobj k))]
            (if (reduced? init)
              @init
              (recur (rest keys) init)))
          init))))

  IMap
  (-dissoc [coll k]
    (if (and ^boolean (goog/isString k)
             (not (nil? (scan-array 1 k keys))))
      (let [new-keys (aclone keys)
            new-strobj (obj-clone strobj keys)]
        (.splice new-keys (scan-array 1 k new-keys) 1)
        (js-delete new-strobj k)
        (ObjMap. meta new-keys new-strobj (inc update-count) nil))
      coll)) ; key not found, return coll unchanged

  IFn
  (-invoke [coll k]
    (-lookup coll k))
  (-invoke [coll k not-found]
    (-lookup coll k not-found))

  IEditableCollection
  (-as-transient [coll]
    (transient (into (hash-map) coll))))

(set! cljs.core.ObjMap.EMPTY (ObjMap. nil (array) (js-obj) 0 0))

(set! cljs.core.ObjMap.HASHMAP_THRESHOLD 8)

(set! cljs.core.ObjMap.fromObject (fn [ks obj] (ObjMap. nil ks obj 0 nil)))

;;; PersistentArrayMap

(defn- array-map-index-of-nil? [arr m k]
  (let [len (alength arr)]
    (loop [i 0]
      (cond
        (<= len i) -1
        (nil? (aget arr i)) i
        :else (recur (+ i 2))))))

(defn- array-map-index-of-keyword? [arr m k]
  (let [len  (alength arr)
        kstr (.-fqn k)]
    (loop [i 0]
      (cond
        (<= len i) -1
        (let [k' (aget arr i)]
          (and (keyword? k')
               (identical? kstr (.-fqn k')))) i
        :else (recur (+ i 2))))))

(defn- array-map-index-of-symbol? [arr m k]
  (let [len  (alength arr)
        kstr (.-str k)]
    (loop [i 0]
      (cond
        (<= len i) -1
        (let [k' (aget arr i)]
          (and (symbol? k')
               (identical? kstr (.-str k')))) i
        :else (recur (+ i 2))))))

(defn- array-map-index-of-identical? [arr m k]
  (let [len (alength arr)]
    (loop [i 0]
      (cond
        (<= len i) -1
        (identical? k (aget arr i)) i
        :else (recur (+ i 2))))))

(defn- array-map-index-of-equiv? [arr m k]
  (let [len (alength arr)]
    (loop [i 0]
      (cond
        (<= len i) -1
        (= k (aget arr i)) i
        :else (recur (+ i 2))))))

(defn- array-map-index-of [m k]
  (let [arr (.-arr m)]
    (cond
      (keyword? k) (array-map-index-of-keyword? arr m k)

      (or ^boolean (goog/isString k) (number? k))
      (array-map-index-of-identical? arr m k)

      (symbol? k) (array-map-index-of-symbol? arr m k)

      (nil? k)
      (array-map-index-of-nil? arr m k)

      :else (array-map-index-of-equiv? arr m k))))

(defn- array-map-extend-kv [m k v]
  (let [arr (.-arr m)
        l (alength arr)
        narr (make-array (+ l 2))]
    (loop [i 0]
      (when (< i l)
        (aset narr i (aget arr i))
        (recur (inc i))))
    (aset narr l k)
    (aset narr (inc l) v)
    narr))

(declare TransientArrayMap)

(deftype PersistentArrayMapSeq [arr i _meta]
  Object
  (toString [coll]
    (pr-str* coll))
  
  IMeta
  (-meta [coll] _meta)

  IWithMeta
  (-with-meta [coll new-meta]
    (PersistentArrayMapSeq. arr i new-meta))

  ICounted
  (-count [coll]
    (/ (- (alength arr) i) 2))

  ISeqable
  (-seq [coll] coll)

  ISequential
  IEquiv
  (-equiv [coll other] (equiv-sequential coll other))

  ICollection
  (-conj [coll o]
    (cons o coll))

  IEmptyableCollection
  (-empty [coll] (with-meta cljs.core.List.EMPTY _meta))

  IHash
  (-hash [coll] (hash-coll coll))
  
  ISeq
  (-first [coll]
    [(aget arr i) (aget arr (inc i))])

  (-rest [coll]
    (if (< i (- (alength arr) 2))
      (PersistentArrayMapSeq. arr (+ i 2) _meta)
      ()))

  INext
  (-next [coll]
    (when (< i (- (alength arr) 2))
      (PersistentArrayMapSeq. arr (+ i 2) _meta)))

  IReduce
  (-reduce [coll f] (seq-reduce f coll))
  (-reduce [coll f start] (seq-reduce f start coll)))

(defn persistent-array-map-seq [arr i _meta]
  (when (<= i (- (alength arr) 2))
    (PersistentArrayMapSeq. arr i _meta)))

(deftype PersistentArrayMap [meta cnt arr ^:mutable __hash]
  Object
  (toString [coll]
    (pr-str* coll))

  IWithMeta
  (-with-meta [coll meta] (PersistentArrayMap. meta cnt arr __hash))

  IMeta
  (-meta [coll] meta)

  ICollection
  (-conj [coll entry]
    (if (vector? entry)
      (-assoc coll (-nth entry 0) (-nth entry 1))
      (reduce -conj coll entry)))

  IEmptyableCollection
  (-empty [coll] (-with-meta cljs.core.PersistentArrayMap.EMPTY meta))

  IEquiv
  (-equiv [coll other] (equiv-map coll other))

  IHash
  (-hash [coll] (caching-hash coll hash-imap __hash))

  ISeqable
  (-seq [coll]
    (persistent-array-map-seq arr 0 nil))

  ICounted
  (-count [coll] cnt)

  ILookup
  (-lookup [coll k]
    (-lookup coll k nil))

  (-lookup [coll k not-found]
    (let [idx (array-map-index-of coll k)]
      (if (== idx -1)
        not-found
        (aget arr (inc idx)))))

  IAssociative
  (-assoc [coll k v]
    (let [idx (array-map-index-of coll k)]
      (cond
        (== idx -1)
        (if (< cnt cljs.core.PersistentArrayMap.HASHMAP_THRESHOLD)
          (let [arr (array-map-extend-kv coll k v)]
            (PersistentArrayMap. meta (inc cnt) arr nil))
          (-> (into cljs.core.PersistentHashMap.EMPTY coll)
            (-assoc k v)
            (-with-meta meta)))

        (identical? v (aget arr (inc idx)))
        coll

        :else
        (let [arr (doto (aclone arr)
                    (aset (inc idx) v))]
          (PersistentArrayMap. meta cnt arr nil)))))

  (-contains-key? [coll k]
    (not (== (array-map-index-of coll k) -1)))

  IMap
  (-dissoc [coll k]
    (let [idx (array-map-index-of coll k)]
      (if (>= idx 0)
        (let [len     (alength arr)
              new-len (- len 2)]
          (if (zero? new-len)
            (-empty coll)
            (let [new-arr (make-array new-len)]
              (loop [s 0 d 0]
                (cond
                  (>= s len) (PersistentArrayMap. meta (dec cnt) new-arr nil)
                  (= k (aget arr s)) (recur (+ s 2) d)
                  :else (do (aset new-arr d (aget arr s))
                            (aset new-arr (inc d) (aget arr (inc s)))
                            (recur (+ s 2) (+ d 2))))))))
        coll)))

  IKVReduce
  (-kv-reduce [coll f init]
    (let [len (alength arr)]
      (loop [i 0 init init]
        (if (< i len)
          (let [init (f init (aget arr i) (aget arr (inc i)))]
            (if (reduced? init)
              @init
              (recur (+ i 2) init)))
          init))))

  IFn
  (-invoke [coll k]
    (-lookup coll k))

  (-invoke [coll k not-found]
    (-lookup coll k not-found))

  IEditableCollection
  (-as-transient [coll]
    (TransientArrayMap. (js-obj) (alength arr) (aclone arr))))

(set! cljs.core.PersistentArrayMap.EMPTY (PersistentArrayMap. nil 0 (array) nil))

(set! cljs.core.PersistentArrayMap.HASHMAP_THRESHOLD 8)

(set! cljs.core.PersistentArrayMap.fromArray
  (fn [arr ^boolean no-clone]
    (let [arr (if no-clone arr (aclone arr))] 
      (let [cnt (/ (alength arr) 2)]
        (PersistentArrayMap. nil cnt arr nil)))))

(declare array->transient-hash-map)

(deftype TransientArrayMap [^:mutable editable?
                            ^:mutable len
                            arr]
  ICounted
  (-count [tcoll]
    (if editable?
      (quot len 2)
      (throw (js/Error. "count after persistent!"))))

  ILookup
  (-lookup [tcoll k]
    (-lookup tcoll k nil))

  (-lookup [tcoll k not-found]
    (if editable?
      (let [idx (array-map-index-of tcoll k)]
        (if (== idx -1)
          not-found
          (aget arr (inc idx))))
      (throw (js/Error. "lookup after persistent!"))))

  ITransientCollection
  (-conj! [tcoll o]
    (if editable?
      (if (satisfies? IMapEntry o)
        (-assoc! tcoll (key o) (val o))
        (loop [es (seq o) tcoll tcoll]
          (if-let [e (first es)]
            (recur (next es)
                   (-assoc! tcoll (key e) (val e)))
            tcoll)))
      (throw (js/Error. "conj! after persistent!"))))

  (-persistent! [tcoll]
    (if editable?
      (do (set! editable? false)
          (PersistentArrayMap. nil (quot len 2) arr nil))
      (throw (js/Error. "persistent! called twice"))))

  ITransientAssociative
  (-assoc! [tcoll key val]
    (if editable?
      (let [idx (array-map-index-of tcoll key)]
        (if (== idx -1)
          (if (<= (+ len 2) (* 2 cljs.core.PersistentArrayMap.HASHMAP_THRESHOLD))
            (do (set! len (+ len 2))
                (.push arr key)
                (.push arr val)
                tcoll)
            (assoc! (array->transient-hash-map len arr) key val))
          (if (identical? val (aget arr (inc idx)))
            tcoll
            (do (aset arr (inc idx) val)
                tcoll))))
      (throw (js/Error. "assoc! after persistent!"))))

  ITransientMap
  (-dissoc! [tcoll key]
    (if editable?
      (let [idx (array-map-index-of tcoll key)]
        (when (>= idx 0)
          (aset arr idx (aget arr (- len 2)))
          (aset arr (inc idx) (aget arr (dec len)))
          (doto arr .pop .pop)
          (set! len (- len 2)))
        tcoll)
      (throw (js/Error. "dissoc! after persistent!")))))

(declare TransientHashMap PersistentHashMap)

(defn- array->transient-hash-map [len arr]
  (loop [out (transient cljs.core.PersistentHashMap.EMPTY)
         i   0]
    (if (< i len)
      (recur (assoc! out (aget arr i) (aget arr (inc i))) (+ i 2))
      out)))

;;; PersistentHashMap

(deftype Box [^:mutable val])

(declare create-inode-seq create-array-node-seq reset! create-node atom deref)

(defn ^boolean key-test [key other]
  (cond
    (identical? key other) true
    (keyword-identical? key other) true
    :else (= key other)))

(defn- mask [hash shift]
  (bit-and (bit-shift-right-zero-fill hash shift) 0x01f))

(defn- clone-and-set
  ([arr i a]
     (doto (aclone arr)
       (aset i a)))
  ([arr i a j b]
     (doto (aclone arr)
       (aset i a)
       (aset j b))))

(defn- remove-pair [arr i]
  (let [new-arr (make-array (- (alength arr) 2))]
    (array-copy arr 0 new-arr 0 (* 2 i))
    (array-copy arr (* 2 (inc i)) new-arr (* 2 i) (- (alength new-arr) (* 2 i)))
    new-arr))

(defn- bitmap-indexed-node-index [bitmap bit]
  (bit-count (bit-and bitmap (dec bit))))

(defn- bitpos [hash shift]
  (bit-shift-left 1 (mask hash shift)))

(defn- edit-and-set
  ([inode edit i a]
     (let [editable (.ensure-editable inode edit)]
       (aset (.-arr editable) i a)
       editable))
  ([inode edit i a j b]
     (let [editable (.ensure-editable inode edit)]
       (aset (.-arr editable) i a)
       (aset (.-arr editable) j b)
       editable)))

(defn- inode-kv-reduce [arr f init]
  (let [len (alength arr)]
    (loop [i 0 init init]
      (if (< i len)
        (let [init (let [k (aget arr i)]
                     (if-not (nil? k)
                       (f init k (aget arr (inc i)))
                       (let [node (aget arr (inc i))]
                         (if-not (nil? node)
                           (.kv-reduce node f init)
                           init))))]
          (if (reduced? init)
            @init
            (recur (+ i 2) init)))
        init))))

(declare ArrayNode)

(deftype BitmapIndexedNode [edit ^:mutable bitmap ^:mutable arr]
  Object
  (inode-assoc [inode shift hash key val added-leaf?]
    (let [bit (bitpos hash shift)
          idx (bitmap-indexed-node-index bitmap bit)]
      (if (zero? (bit-and bitmap bit))
        (let [n (bit-count bitmap)]
          (if (>= n 16)
            (let [nodes (make-array 32)
                  jdx   (mask hash shift)]
              (aset nodes jdx (.inode-assoc cljs.core.BitmapIndexedNode.EMPTY (+ shift 5) hash key val added-leaf?))
              (loop [i 0 j 0]
                (if (< i 32)
                  (if (zero? (bit-and (bit-shift-right-zero-fill bitmap i) 1))
                    (recur (inc i) j)
                    (do (aset nodes i
                              (if-not (nil? (aget arr j))
                                (.inode-assoc cljs.core.BitmapIndexedNode.EMPTY
                                              (+ shift 5) (cljs.core/hash (aget arr j)) (aget arr j) (aget arr (inc j)) added-leaf?)
                                (aget arr (inc j))))
                        (recur (inc i) (+ j 2))))))
              (ArrayNode. nil (inc n) nodes))
            (let [new-arr (make-array (* 2 (inc n)))]
              (array-copy arr 0 new-arr 0 (* 2 idx))
              (aset new-arr (* 2 idx) key)
              (aset new-arr (inc (* 2 idx)) val)
              (array-copy arr (* 2 idx) new-arr (* 2 (inc idx)) (* 2 (- n idx)))
              (set! (.-val added-leaf?) true)
              (BitmapIndexedNode. nil (bit-or bitmap bit) new-arr))))
        (let [key-or-nil  (aget arr (* 2 idx))
              val-or-node (aget arr (inc (* 2 idx)))]
          (cond (nil? key-or-nil)
                (let [n (.inode-assoc val-or-node (+ shift 5) hash key val added-leaf?)]
                  (if (identical? n val-or-node)
                    inode
                    (BitmapIndexedNode. nil bitmap (clone-and-set arr (inc (* 2 idx)) n))))

                (key-test key key-or-nil)
                (if (identical? val val-or-node)
                  inode
                  (BitmapIndexedNode. nil bitmap (clone-and-set arr (inc (* 2 idx)) val)))

                :else
                (do (set! (.-val added-leaf?) true)
                    (BitmapIndexedNode. nil bitmap
                                        (clone-and-set arr (* 2 idx) nil (inc (* 2 idx))
                                                       (create-node (+ shift 5) key-or-nil val-or-node hash key val)))))))))

  (inode-without [inode shift hash key]
    (let [bit (bitpos hash shift)]
      (if (zero? (bit-and bitmap bit))
        inode
        (let [idx         (bitmap-indexed-node-index bitmap bit)
              key-or-nil  (aget arr (* 2 idx))
              val-or-node (aget arr (inc (* 2 idx)))]
          (cond (nil? key-or-nil)
                (let [n (.inode-without val-or-node (+ shift 5) hash key)]
                  (cond (identical? n val-or-node) inode
                        (not (nil? n)) (BitmapIndexedNode. nil bitmap (clone-and-set arr (inc (* 2 idx)) n))
                        (== bitmap bit) nil
                        :else (BitmapIndexedNode. nil (bit-xor bitmap bit) (remove-pair arr idx))))
                (key-test key key-or-nil)
                (BitmapIndexedNode. nil (bit-xor bitmap bit) (remove-pair arr idx))
                :else inode)))))

  (inode-lookup [inode shift hash key not-found]
    (let [bit (bitpos hash shift)]
      (if (zero? (bit-and bitmap bit))
        not-found
        (let [idx         (bitmap-indexed-node-index bitmap bit)
              key-or-nil  (aget arr (* 2 idx))
              val-or-node (aget arr (inc (* 2 idx)))]
          (cond (nil? key-or-nil)  (.inode-lookup val-or-node (+ shift 5) hash key not-found)
                (key-test key key-or-nil) val-or-node
                :else not-found)))))

  (inode-find [inode shift hash key not-found]
    (let [bit (bitpos hash shift)]
      (if (zero? (bit-and bitmap bit))
        not-found
        (let [idx         (bitmap-indexed-node-index bitmap bit)
              key-or-nil  (aget arr (* 2 idx))
              val-or-node (aget arr (inc (* 2 idx)))]
          (cond (nil? key-or-nil) (.inode-find val-or-node (+ shift 5) hash key not-found)
                (key-test key key-or-nil)          [key-or-nil val-or-node]
                :else not-found)))))

  (inode-seq [inode]
    (create-inode-seq arr))

  (ensure-editable [inode e]
    (if (identical? e edit)
      inode
      (let [n       (bit-count bitmap)
            new-arr (make-array (if (neg? n) 4 (* 2 (inc n))))]
        (array-copy arr 0 new-arr 0 (* 2 n))
        (BitmapIndexedNode. e bitmap new-arr))))

  (edit-and-remove-pair [inode e bit i]
    (if (== bitmap bit)
      nil
      (let [editable (.ensure-editable inode e)
            earr     (.-arr editable)
            len      (alength earr)]
        (set! (.-bitmap editable) (bit-xor bit (.-bitmap editable)))
        (array-copy earr (* 2 (inc i))
                    earr (* 2 i)
                    (- len (* 2 (inc i))))
        (aset earr (- len 2) nil)
        (aset earr (dec len) nil)
        editable)))

  (inode-assoc! [inode edit shift hash key val added-leaf?]
    (let [bit (bitpos hash shift)
          idx (bitmap-indexed-node-index bitmap bit)]
      (if (zero? (bit-and bitmap bit))
        (let [n (bit-count bitmap)]
          (cond
            (< (* 2 n) (alength arr))
            (let [editable (.ensure-editable inode edit)
                  earr     (.-arr editable)]
              (set! (.-val added-leaf?) true)
              (array-copy-downward earr (* 2 idx)
                                   earr (* 2 (inc idx))
                                   (* 2 (- n idx)))
              (aset earr (* 2 idx) key)
              (aset earr (inc (* 2 idx)) val)
              (set! (.-bitmap editable) (bit-or (.-bitmap editable) bit))
              editable)

            (>= n 16)
            (let [nodes (make-array 32)
                  jdx   (mask hash shift)]
              (aset nodes jdx (.inode-assoc! cljs.core.BitmapIndexedNode.EMPTY edit (+ shift 5) hash key val added-leaf?))
              (loop [i 0 j 0]
                (if (< i 32)
                  (if (zero? (bit-and (bit-shift-right-zero-fill bitmap i) 1))
                    (recur (inc i) j)
                    (do (aset nodes i
                              (if-not (nil? (aget arr j))
                                (.inode-assoc! cljs.core.BitmapIndexedNode.EMPTY
                                               edit (+ shift 5) (cljs.core/hash (aget arr j)) (aget arr j) (aget arr (inc j)) added-leaf?)
                                (aget arr (inc j))))
                        (recur (inc i) (+ j 2))))))
              (ArrayNode. edit (inc n) nodes))

            :else
            (let [new-arr (make-array (* 2 (+ n 4)))]
              (array-copy arr 0 new-arr 0 (* 2 idx))
              (aset new-arr (* 2 idx) key)
              (aset new-arr (inc (* 2 idx)) val)
              (array-copy arr (* 2 idx) new-arr (* 2 (inc idx)) (* 2 (- n idx)))
              (set! (.-val added-leaf?) true)
              (let [editable (.ensure-editable inode edit)]
                (set! (.-arr editable) new-arr)
                (set! (.-bitmap editable) (bit-or (.-bitmap editable) bit))
                editable))))
        (let [key-or-nil  (aget arr (* 2 idx))
              val-or-node (aget arr (inc (* 2 idx)))]
          (cond (nil? key-or-nil)
                (let [n (.inode-assoc! val-or-node edit (+ shift 5) hash key val added-leaf?)]
                  (if (identical? n val-or-node)
                    inode
                    (edit-and-set inode edit (inc (* 2 idx)) n)))

                (key-test key key-or-nil)
                (if (identical? val val-or-node)
                  inode
                  (edit-and-set inode edit (inc (* 2 idx)) val))

                :else
                (do (set! (.-val added-leaf?) true)
                    (edit-and-set inode edit (* 2 idx) nil (inc (* 2 idx))
                                  (create-node edit (+ shift 5) key-or-nil val-or-node hash key val))))))))

  (inode-without! [inode edit shift hash key removed-leaf?]
    (let [bit (bitpos hash shift)]
      (if (zero? (bit-and bitmap bit))
        inode
        (let [idx         (bitmap-indexed-node-index bitmap bit)
              key-or-nil  (aget arr (* 2 idx))
              val-or-node (aget arr (inc (* 2 idx)))]
          (cond (nil? key-or-nil)
                (let [n (.inode-without! val-or-node edit (+ shift 5) hash key removed-leaf?)]
                  (cond (identical? n val-or-node) inode
                        (not (nil? n)) (edit-and-set inode edit (inc (* 2 idx)) n)
                        (== bitmap bit) nil
                        :else (.edit-and-remove-pair inode edit bit idx)))
                (key-test key key-or-nil)
                (do (aset removed-leaf? 0 true)
                    (.edit-and-remove-pair inode edit bit idx))
                :else inode)))))

  (kv-reduce [inode f init]
    (inode-kv-reduce arr f init)))

(set! cljs.core.BitmapIndexedNode.EMPTY (BitmapIndexedNode. nil 0 (make-array 0)))

(defn- pack-array-node [array-node edit idx]
  (let [arr     (.-arr array-node)
        len     (* 2 (dec (.-cnt array-node)))
        new-arr (make-array len)]
    (loop [i 0 j 1 bitmap 0]
      (if (< i len)
        (if (and (not (== i idx))
                 (not (nil? (aget arr i))))
          (do (aset new-arr j (aget arr i))
              (recur (inc i) (+ j 2) (bit-or bitmap (bit-shift-left 1 i))))
          (recur (inc i) j bitmap))
        (BitmapIndexedNode. edit bitmap new-arr)))))

(deftype ArrayNode [edit ^:mutable cnt ^:mutable arr]
  Object
  (inode-assoc [inode shift hash key val added-leaf?]
    (let [idx  (mask hash shift)
          node (aget arr idx)]
      (if (nil? node)
        (ArrayNode. nil (inc cnt) (clone-and-set arr idx (.inode-assoc cljs.core.BitmapIndexedNode.EMPTY (+ shift 5) hash key val added-leaf?)))
        (let [n (.inode-assoc node (+ shift 5) hash key val added-leaf?)]
          (if (identical? n node)
            inode
            (ArrayNode. nil cnt (clone-and-set arr idx n)))))))

  (inode-without [inode shift hash key]
    (let [idx  (mask hash shift)
          node (aget arr idx)]
      (if-not (nil? node)
        (let [n (.inode-without node (+ shift 5) hash key)]
          (cond
            (identical? n node)
            inode

            (nil? n)
            (if (<= cnt 8)
              (pack-array-node inode nil idx)
              (ArrayNode. nil (dec cnt) (clone-and-set arr idx n)))

            :else
            (ArrayNode. nil cnt (clone-and-set arr idx n))))
        inode)))

  (inode-lookup [inode shift hash key not-found]
    (let [idx  (mask hash shift)
          node (aget arr idx)]
      (if-not (nil? node)
        (.inode-lookup node (+ shift 5) hash key not-found)
        not-found)))

  (inode-find [inode shift hash key not-found]
    (let [idx  (mask hash shift)
          node (aget arr idx)]
      (if-not (nil? node)
        (.inode-find node (+ shift 5) hash key not-found)
        not-found)))

  (inode-seq [inode]
    (create-array-node-seq arr))

  (ensure-editable [inode e]
    (if (identical? e edit)
      inode
      (ArrayNode. e cnt (aclone arr))))

  (inode-assoc! [inode edit shift hash key val added-leaf?]
    (let [idx  (mask hash shift)
          node (aget arr idx)]
      (if (nil? node)
        (let [editable (edit-and-set inode edit idx (.inode-assoc! cljs.core.BitmapIndexedNode.EMPTY edit (+ shift 5) hash key val added-leaf?))]
          (set! (.-cnt editable) (inc (.-cnt editable)))
          editable)
        (let [n (.inode-assoc! node edit (+ shift 5) hash key val added-leaf?)]
          (if (identical? n node)
            inode
            (edit-and-set inode edit idx n))))))

  (inode-without! [inode edit shift hash key removed-leaf?]
    (let [idx  (mask hash shift)
          node (aget arr idx)]
      (if (nil? node)
        inode
        (let [n (.inode-without! node edit (+ shift 5) hash key removed-leaf?)]
          (cond
            (identical? n node)
            inode

            (nil? n)
            (if (<= cnt 8)
              (pack-array-node inode edit idx)
              (let [editable (edit-and-set inode edit idx n)]
                (set! (.-cnt editable) (dec (.-cnt editable)))
                editable))

            :else
            (edit-and-set inode edit idx n))))))

  (kv-reduce [inode f init]
    (let [len (alength arr)]           ; actually 32
      (loop [i 0 init init]
        (if (< i len)
          (let [node (aget arr i)]
            (if-not (nil? node)
              (let [init (.kv-reduce node f init)]
                (if (reduced? init)
                  @init
                  (recur (inc i) init)))
              (recur (inc i) init)))
          init)))))

(defn- hash-collision-node-find-index [arr cnt key]
  (let [lim (* 2 cnt)]
    (loop [i 0]
      (if (< i lim)
        (if (key-test key (aget arr i))
          i
          (recur (+ i 2)))
        -1))))

(deftype HashCollisionNode [edit
                            ^:mutable collision-hash
                            ^:mutable cnt
                            ^:mutable arr]
  Object
  (inode-assoc [inode shift hash key val added-leaf?]
    (if (== hash collision-hash)
      (let [idx (hash-collision-node-find-index arr cnt key)]
        (if (== idx -1)
          (let [len (alength arr)
                new-arr (make-array (+ len 2))]
            (array-copy arr 0 new-arr 0 len)
            (aset new-arr len key)
            (aset new-arr (inc len) val)
            (set! (.-val added-leaf?) true)
            (HashCollisionNode. nil collision-hash (inc cnt) new-arr))
          (if (= (aget arr idx) val)
            inode
            (HashCollisionNode. nil collision-hash cnt (clone-and-set arr (inc idx) val)))))
      (.inode-assoc (BitmapIndexedNode. nil (bitpos collision-hash shift) (array nil inode))
                    shift hash key val added-leaf?)))

  (inode-without [inode shift hash key]
    (let [idx (hash-collision-node-find-index arr cnt key)]
      (cond (== idx -1) inode
            (== cnt 1)  nil
            :else (HashCollisionNode. nil collision-hash (dec cnt) (remove-pair arr (quot idx 2))))))

  (inode-lookup [inode shift hash key not-found]
    (let [idx (hash-collision-node-find-index arr cnt key)]
      (cond (< idx 0)              not-found
            (key-test key (aget arr idx)) (aget arr (inc idx))
            :else                  not-found)))

  (inode-find [inode shift hash key not-found]
    (let [idx (hash-collision-node-find-index arr cnt key)]
      (cond (< idx 0)              not-found
            (key-test key (aget arr idx)) [(aget arr idx) (aget arr (inc idx))]
            :else                  not-found)))

  (inode-seq [inode]
    (create-inode-seq arr))

  (ensure-editable [inode e]
    (if (identical? e edit)
      inode
      (let [new-arr (make-array (* 2 (inc cnt)))]
        (array-copy arr 0 new-arr 0 (* 2 cnt))
        (HashCollisionNode. e collision-hash cnt new-arr))))

  (ensure-editable-array [inode e count array]
    (if (identical? e edit)
      (do (set! arr array)
          (set! cnt count)
          inode)
      (HashCollisionNode. edit collision-hash count array)))

  (inode-assoc! [inode edit shift hash key val added-leaf?]
    (if (== hash collision-hash)
      (let [idx (hash-collision-node-find-index arr cnt key)]
        (if (== idx -1)
          (if (> (alength arr) (* 2 cnt))
            (let [editable (edit-and-set inode edit (* 2 cnt) key (inc (* 2 cnt)) val)]
              (set! (.-val added-leaf?) true)
              (set! (.-cnt editable) (inc (.-cnt editable)))
              editable)
            (let [len     (alength arr)
                  new-arr (make-array (+ len 2))]
              (array-copy arr 0 new-arr 0 len)
              (aset new-arr len key)
              (aset new-arr (inc len) val)
              (set! (.-val added-leaf?) true)
              (.ensure-editable-array inode edit (inc cnt) new-arr)))
          (if (identical? (aget arr (inc idx)) val)
            inode
            (edit-and-set inode edit (inc idx) val))))
      (.inode-assoc! (BitmapIndexedNode. edit (bitpos collision-hash shift) (array nil inode nil nil))
                     edit shift hash key val added-leaf?)))

  (inode-without! [inode edit shift hash key removed-leaf?]
    (let [idx (hash-collision-node-find-index arr cnt key)]
      (if (== idx -1)
        inode
        (do (aset removed-leaf? 0 true)
            (if (== cnt 1)
              nil
              (let [editable (.ensure-editable inode edit)
                    earr     (.-arr editable)]
                (aset earr idx (aget earr (- (* 2 cnt) 2)))
                (aset earr (inc idx) (aget earr (dec (* 2 cnt))))
                (aset earr (dec (* 2 cnt)) nil)
                (aset earr (- (* 2 cnt) 2) nil)
                (set! (.-cnt editable) (dec (.-cnt editable)))
                editable))))))

  (kv-reduce [inode f init]
    (inode-kv-reduce arr f init)))

(defn- create-node
  ([shift key1 val1 key2hash key2 val2]
     (let [key1hash (hash key1)]
       (if (== key1hash key2hash)
         (HashCollisionNode. nil key1hash 2 (array key1 val1 key2 val2))
         (let [added-leaf? (Box. false)]
           (-> cljs.core.BitmapIndexedNode.EMPTY
               (.inode-assoc shift key1hash key1 val1 added-leaf?)
               (.inode-assoc shift key2hash key2 val2 added-leaf?))))))
  ([edit shift key1 val1 key2hash key2 val2]
     (let [key1hash (hash key1)]
       (if (== key1hash key2hash)
         (HashCollisionNode. nil key1hash 2 (array key1 val1 key2 val2))
         (let [added-leaf? (Box. false)]
           (-> cljs.core.BitmapIndexedNode.EMPTY
               (.inode-assoc! edit shift key1hash key1 val1 added-leaf?)
               (.inode-assoc! edit shift key2hash key2 val2 added-leaf?)))))))

(deftype NodeSeq [meta nodes i s ^:mutable __hash]
  Object
  (toString [coll]
    (pr-str* coll))

  IMeta
  (-meta [coll] meta)

  IWithMeta
  (-with-meta [coll meta] (NodeSeq. meta nodes i s __hash))

  ICollection
  (-conj [coll o] (cons o coll))

  IEmptyableCollection
  (-empty [coll] (with-meta cljs.core.List.EMPTY meta))

  ICollection
  (-conj [coll o] (cons o coll))

  IEmptyableCollection
  (-empty [coll] (with-meta cljs.core.List.EMPTY meta))

  ISequential
  ISeq
  (-first [coll]
    (if (nil? s)
      [(aget nodes i) (aget nodes (inc i))]
      (first s)))

  (-rest [coll]
    (if (nil? s)
      (create-inode-seq nodes (+ i 2) nil)
      (create-inode-seq nodes i (next s))))

  ISeqable
  (-seq [this] this)

  IEquiv
  (-equiv [coll other] (equiv-sequential coll other))

  IHash
  (-hash [coll] (caching-hash coll hash-coll __hash))

  IReduce
  (-reduce [coll f] (seq-reduce f coll))
  (-reduce [coll f start] (seq-reduce f start coll)))

(defn- create-inode-seq
  ([nodes]
     (create-inode-seq nodes 0 nil))
  ([nodes i s]
     (if (nil? s)
       (let [len (alength nodes)]
         (loop [j i]
           (if (< j len)
             (if-not (nil? (aget nodes j))
               (NodeSeq. nil nodes j nil nil)
               (if-let [node (aget nodes (inc j))]
                 (if-let [node-seq (.inode-seq node)]
                   (NodeSeq. nil nodes (+ j 2) node-seq nil)
                   (recur (+ j 2)))
                 (recur (+ j 2)))))))
       (NodeSeq. nil nodes i s nil))))

(deftype ArrayNodeSeq [meta nodes i s ^:mutable __hash]
  Object
  (toString [coll]
    (pr-str* coll))

  IMeta
  (-meta [coll] meta)

  IWithMeta
  (-with-meta [coll meta] (ArrayNodeSeq. meta nodes i s __hash))

  ICollection
  (-conj [coll o] (cons o coll))

  IEmptyableCollection
  (-empty [coll] (with-meta cljs.core.List.EMPTY meta))

  ICollection
  (-conj [coll o] (cons o coll))

  IEmptyableCollection
  (-empty [coll] (with-meta cljs.core.List.EMPTY meta))

  ISequential
  ISeq
  (-first [coll] (first s))
  (-rest  [coll] (create-array-node-seq nil nodes i (next s)))

  ISeqable
  (-seq [this] this)

  IEquiv
  (-equiv [coll other] (equiv-sequential coll other))

  IHash
  (-hash [coll] (caching-hash coll hash-coll __hash))

  IReduce
  (-reduce [coll f] (seq-reduce f coll))
  (-reduce [coll f start] (seq-reduce f start coll)))

(defn- create-array-node-seq
  ([nodes] (create-array-node-seq nil nodes 0 nil))
  ([meta nodes i s]
     (if (nil? s)
       (let [len (alength nodes)]
         (loop [j i]
           (if (< j len)
             (if-let [nj (aget nodes j)]
               (if-let [ns (.inode-seq nj)]
                 (ArrayNodeSeq. meta nodes (inc j) ns nil)
                 (recur (inc j)))
               (recur (inc j))))))
       (ArrayNodeSeq. meta nodes i s nil))))

(declare TransientHashMap)

(deftype PersistentHashMap [meta cnt root ^boolean has-nil? nil-val ^:mutable __hash]
  Object
  (toString [coll]
    (pr-str* coll))

  IWithMeta
  (-with-meta [coll meta] (PersistentHashMap. meta cnt root has-nil? nil-val __hash))

  IMeta
  (-meta [coll] meta)

  ICollection
  (-conj [coll entry]
    (if (vector? entry)
      (-assoc coll (-nth entry 0) (-nth entry 1))
      (reduce -conj coll entry)))

  IEmptyableCollection
  (-empty [coll] (-with-meta cljs.core.PersistentHashMap.EMPTY meta))

  IEquiv
  (-equiv [coll other] (equiv-map coll other))

  IHash
  (-hash [coll] (caching-hash coll hash-imap __hash))

  ISeqable
  (-seq [coll]
    (when (pos? cnt)
      (let [s (if-not (nil? root) (.inode-seq root))]
        (if has-nil?
          (cons [nil nil-val] s)
          s))))

  ICounted
  (-count [coll] cnt)

  ILookup
  (-lookup [coll k]
    (-lookup coll k nil))

  (-lookup [coll k not-found]
    (cond (nil? k)    (if has-nil?
                        nil-val
                        not-found)
          (nil? root) not-found
          :else       (.inode-lookup root 0 (hash k) k not-found)))

  IAssociative
  (-assoc [coll k v]
    (if (nil? k)
      (if (and has-nil? (identical? v nil-val))
        coll
        (PersistentHashMap. meta (if has-nil? cnt (inc cnt)) root true v nil))
      (let [added-leaf? (Box. false)
            new-root    (-> (if (nil? root)
                              cljs.core.BitmapIndexedNode.EMPTY
                              root)
                            (.inode-assoc 0 (hash k) k v added-leaf?))]
        (if (identical? new-root root)
          coll
          (PersistentHashMap. meta (if ^boolean (.-val added-leaf?) (inc cnt) cnt) new-root has-nil? nil-val nil)))))

  (-contains-key? [coll k]
    (cond (nil? k)    has-nil?
          (nil? root) false
          :else       (not (identical? (.inode-lookup root 0 (hash k) k lookup-sentinel)
                                       lookup-sentinel))))

  IMap
  (-dissoc [coll k]
    (cond (nil? k)    (if has-nil?
                        (PersistentHashMap. meta (dec cnt) root false nil nil)
                        coll)
          (nil? root) coll
          :else
          (let [new-root (.inode-without root 0 (hash k) k)]
            (if (identical? new-root root)
              coll
              (PersistentHashMap. meta (dec cnt) new-root has-nil? nil-val nil)))))

  IKVReduce
  (-kv-reduce [coll f init]
    (let [init (if has-nil? (f init nil nil-val) init)]
      (cond
        (reduced? init)          @init
        (not (nil? root)) (.kv-reduce root f init)
        :else                    init)))

  IFn
  (-invoke [coll k]
    (-lookup coll k))

  (-invoke [coll k not-found]
    (-lookup coll k not-found))

  IEditableCollection
  (-as-transient [coll]
    (TransientHashMap. (js-obj) root cnt has-nil? nil-val)))

(set! cljs.core.PersistentHashMap.EMPTY (PersistentHashMap. nil 0 nil false nil 0))

(set! cljs.core.PersistentHashMap.fromArrays
      (fn [ks vs]
        (let [len (alength ks)]
          (loop [i 0 out (transient cljs.core.PersistentHashMap.EMPTY)]
            (if (< i len)
              (recur (inc i) (assoc! out (aget ks i) (aget vs i)))
              (persistent! out))))))

(deftype TransientHashMap [^:mutable ^boolean edit
                           ^:mutable root
                           ^:mutable count
                           ^:mutable ^boolean has-nil?
                           ^:mutable nil-val]
  Object
  (conj! [tcoll o]
    (if edit
      (if (satisfies? IMapEntry o)
        (.assoc! tcoll (key o) (val o))
        (loop [es (seq o) tcoll tcoll]
          (if-let [e (first es)]
            (recur (next es)
                   (.assoc! tcoll (key e) (val e)))
            tcoll)))
      (throw (js/Error. "conj! after persistent"))))

  (assoc! [tcoll k v]
    (if edit
      (if (nil? k)
        (do (if (identical? nil-val v)
              nil
              (set! nil-val v))
            (if has-nil?
              nil
              (do (set! count (inc count))
                  (set! has-nil? true)))
            tcoll)
        (let [added-leaf? (Box. false)
              node        (-> (if (nil? root)
                                cljs.core.BitmapIndexedNode.EMPTY
                                root)
                              (.inode-assoc! edit 0 (hash k) k v added-leaf?))]
          (if (identical? node root)
            nil
            (set! root node))
          (if ^boolean (.-val added-leaf?)
            (set! count (inc count)))
          tcoll))
      (throw (js/Error. "assoc! after persistent!"))))

  (without! [tcoll k]
    (if edit
      (if (nil? k)
        (if has-nil?
          (do (set! has-nil? false)
              (set! nil-val nil)
              (set! count (dec count))
              tcoll)
          tcoll)
        (if (nil? root)
          tcoll
          (let [removed-leaf? (Box. false)
                node (.inode-without! root edit 0 (hash k) k removed-leaf?)]
            (if (identical? node root)
              nil
              (set! root node))
            (if (aget removed-leaf? 0)
              (set! count (dec count)))
            tcoll)))
      (throw (js/Error. "dissoc! after persistent!"))))

  (persistent! [tcoll]
    (if edit
      (do (set! edit nil)
          (PersistentHashMap. nil count root has-nil? nil-val nil))
      (throw (js/Error. "persistent! called twice"))))

  ICounted
  (-count [coll]
    (if edit
      count
      (throw (js/Error. "count after persistent!"))))

  ILookup
  (-lookup [tcoll k]
    (if (nil? k)
      (if has-nil?
        nil-val)
      (if (nil? root)
        nil
        (.inode-lookup root 0 (hash k) k))))

  (-lookup [tcoll k not-found]
    (if (nil? k)
      (if has-nil?
        nil-val
        not-found)
      (if (nil? root)
        not-found
        (.inode-lookup root 0 (hash k) k not-found))))

  ITransientCollection
  (-conj! [tcoll val] (.conj! tcoll val))

  (-persistent! [tcoll] (.persistent! tcoll))

  ITransientAssociative
  (-assoc! [tcoll key val] (.assoc! tcoll key val))

  ITransientMap
  (-dissoc! [tcoll key] (.without! tcoll key)))

;;; PersistentTreeMap

(defn- tree-map-seq-push [node stack ^boolean ascending?]
  (loop [t node stack stack]
    (if-not (nil? t)
      (recur (if ascending? (.-left t) (.-right t))
             (conj stack t))
      stack)))

(deftype PersistentTreeMapSeq [meta stack ^boolean ascending? cnt ^:mutable __hash]
  Object
  (toString [coll]
    (pr-str* coll))

  ISeqable
  (-seq [this] this)

  ISequential
  ISeq
  (-first [this] (peek stack))
  (-rest [this]
    (let [t (first stack)
          next-stack (tree-map-seq-push (if ascending? (.-right t) (.-left t))
                                        (next stack)
                                        ascending?)]
      (if-not (nil? next-stack)
        (PersistentTreeMapSeq. nil next-stack ascending? (dec cnt) nil)
        ())))

  ICounted
  (-count [coll]
    (if (neg? cnt)
      (inc (count (next coll)))
      cnt))

  IEquiv
  (-equiv [coll other] (equiv-sequential coll other))

  ICollection
  (-conj [coll o] (cons o coll))

  IEmptyableCollection
  (-empty [coll] (with-meta cljs.core.List.EMPTY meta))

  IHash
  (-hash [coll] (caching-hash coll hash-coll __hash))

  IMeta
  (-meta [coll] meta)

  IWithMeta
  (-with-meta [coll meta]
    (PersistentTreeMapSeq. meta stack ascending? cnt __hash))

  IReduce
  (-reduce [coll f] (seq-reduce f coll))
  (-reduce [coll f start] (seq-reduce f start coll)))

(defn- create-tree-map-seq [tree ascending? cnt]
  (PersistentTreeMapSeq. nil (tree-map-seq-push tree nil ascending?) ascending? cnt nil))

(declare RedNode BlackNode)

(defn- balance-left [key val ins right]
  (if (instance? RedNode ins)
    (cond
      (instance? RedNode (.-left ins))
      (RedNode. (.-key ins) (.-val ins)
              (.blacken (.-left ins))
              (BlackNode. key val (.-right ins) right nil)
              nil)

      (instance? RedNode (.-right ins))
      (RedNode. (.. ins -right -key) (.. ins -right -val)
                (BlackNode. (.-key ins) (.-val ins)
                            (.-left ins)
                            (.. ins -right -left)
                            nil)
                (BlackNode. key val
                            (.. ins -right -right)
                            right
                            nil)
                nil)

      :else
      (BlackNode. key val ins right nil))
    (BlackNode. key val ins right nil)))

(defn- balance-right [key val left ins]
  (if (instance? RedNode ins)
    (cond
      (instance? RedNode (.-right ins))
      (RedNode. (.-key ins) (.-val ins)
                (BlackNode. key val left (.-left ins) nil)
                (.blacken (.-right ins))
                nil)

      (instance? RedNode (.-left ins))
      (RedNode. (.. ins -left -key) (.. ins -left -val)
                (BlackNode. key val left (.. ins -left -left) nil)
                (BlackNode. (.-key ins) (.-val ins)
                            (.. ins -left -right)
                            (.-right ins)
                            nil)
                nil)

      :else
      (BlackNode. key val left ins nil))
    (BlackNode. key val left ins nil)))

(defn- balance-left-del [key val del right]
  (cond
    (instance? RedNode del)
    (RedNode. key val (.blacken del) right nil)

    (instance? BlackNode right)
    (balance-right key val del (.redden right))

    (and (instance? RedNode right) (instance? BlackNode (.-left right)))
    (RedNode. (.. right -left -key) (.. right -left -val)
              (BlackNode. key val del (.. right -left -left) nil)
              (balance-right (.-key right) (.-val right)
                             (.. right -left -right)
                             (.redden (.-right right)))
              nil)

    :else
    (throw (js/Error. "red-black tree invariant violation"))))

(defn- balance-right-del [key val left del]
  (cond
    (instance? RedNode del)
    (RedNode. key val left (.blacken del) nil)

    (instance? BlackNode left)
    (balance-left key val (.redden left) del)

    (and (instance? RedNode left) (instance? BlackNode (.-right left)))
    (RedNode. (.. left -right -key) (.. left -right -val)
              (balance-left (.-key left) (.-val left)
                            (.redden (.-left left))
                            (.. left -right -left))
              (BlackNode. key val (.. left -right -right) del nil)
              nil)

    :else
    (throw (js/Error. "red-black tree invariant violation"))))

(defn- tree-map-kv-reduce [node f init]
  (let [init (if-not (nil? (.-left node))
               (tree-map-kv-reduce (.-left node) f init)
               init)]
    (if (reduced? init)
      @init
      (let [init (f init (.-key node) (.-val node))]
        (if (reduced? init)
          @init
          (let [init (if-not (nil? (.-right node))
                       (tree-map-kv-reduce (.-right node) f init)
                       init)]
            (if (reduced? init)
              @init
              init)))))))

(deftype BlackNode [key val left right ^:mutable __hash]
  Object
  (add-left [node ins]
    (.balance-left ins node))

  (add-right [node ins]
    (.balance-right ins node))

  (remove-left [node del]
    (balance-left-del key val del right))

  (remove-right [node del]
    (balance-right-del key val left del))

  (blacken [node] node)

  (redden [node] (RedNode. key val left right nil))

  (balance-left [node parent]
    (BlackNode. (.-key parent) (.-val parent) node (.-right parent) nil))

  (balance-right [node parent]
    (BlackNode. (.-key parent) (.-val parent) (.-left parent) node nil))

  (replace [node key val left right]
    (BlackNode. key val left right nil))

  (kv-reduce [node f init]
    (tree-map-kv-reduce node f init))

  IMapEntry
  (-key [node] key)
  (-val [node] val)

  IHash
  (-hash [coll] (caching-hash coll hash-coll __hash))

  IEquiv
  (-equiv [coll other] (equiv-sequential coll other))

  IMeta
  (-meta [node] nil)

  IWithMeta
  (-with-meta [node meta]
    (with-meta [key val] meta))

  IStack
  (-peek [node] val)

  (-pop [node] [key])

  ICollection
  (-conj [node o] [key val o])

  IEmptyableCollection
  (-empty [node] [])

  ISequential
  ISeqable
  (-seq [node] (list key val))

  ICounted
  (-count [node] 2)

  IIndexed
  (-nth [node n]
    (cond (== n 0) key
          (== n 1) val
          :else    nil))

  (-nth [node n not-found]
    (cond (== n 0) key
          (== n 1) val
          :else    not-found))

  ILookup
  (-lookup [node k] (-nth node k nil))
  (-lookup [node k not-found] (-nth node k not-found))

  IAssociative
  (-assoc [node k v]
    (assoc [key val] k v))

  IVector
  (-assoc-n [node n v]
    (-assoc-n [key val] n v))

  IReduce
  (-reduce [node f]
    (ci-reduce node f))

  (-reduce [node f start]
    (ci-reduce node f start))

  IFn
  (-invoke [node k]
    (-lookup node k))

  (-invoke [node k not-found]
    (-lookup node k not-found)))

(deftype RedNode [key val left right ^:mutable __hash]
  Object
  (add-left [node ins]
    (RedNode. key val ins right nil))

  (add-right [node ins]
    (RedNode. key val left ins nil))

  (remove-left [node del]
    (RedNode. key val del right nil))

  (remove-right [node del]
    (RedNode. key val left del nil))

  (blacken [node]
    (BlackNode. key val left right nil))

  (redden [node]
    (throw (js/Error. "red-black tree invariant violation")))

  (balance-left [node parent]
    (cond
      (instance? RedNode left)
      (RedNode. key val
                (.blacken left)
                (BlackNode. (.-key parent) (.-val parent) right (.-right parent) nil)
                nil)

      (instance? RedNode right)
      (RedNode. (.-key right) (.-val right)
                (BlackNode. key val left (.-left right) nil)
                (BlackNode. (.-key parent) (.-val parent)
                            (.-right right)
                            (.-right parent)
                            nil)
                nil)

      :else
      (BlackNode. (.-key parent) (.-val parent) node (.-right parent) nil)))

  (balance-right [node parent]
    (cond
      (instance? RedNode right)
      (RedNode. key val
                (BlackNode. (.-key parent) (.-val parent)
                            (.-left parent)
                            left
                            nil)
                (.blacken right)
                nil)

      (instance? RedNode left)
      (RedNode. (.-key left) (.-val left)
                (BlackNode. (.-key parent) (.-val parent)
                            (.-left parent)
                            (.-left left)
                            nil)
                (BlackNode. key val (.-right left) right nil)
                nil)

      :else
      (BlackNode. (.-key parent) (.-val parent) (.-left parent) node nil)))

  (replace [node key val left right]
    (RedNode. key val left right nil))

  (kv-reduce [node f init]
    (tree-map-kv-reduce node f init))

  IMapEntry
  (-key [node] key)
  (-val [node] val)

  IHash
  (-hash [coll] (caching-hash coll hash-coll __hash))

  IEquiv
  (-equiv [coll other] (equiv-sequential coll other))

  IMeta
  (-meta [node] nil)

  IWithMeta
  (-with-meta [node meta]
    (with-meta [key val] meta))

  IStack
  (-peek [node] val)

  (-pop [node] [key])

  ICollection
  (-conj [node o] [key val o])

  IEmptyableCollection
  (-empty [node] [])

  ISequential
  ISeqable
  (-seq [node] (list key val))

  ICounted
  (-count [node] 2)

  IIndexed
  (-nth [node n]
    (cond (== n 0) key
          (== n 1) val
          :else    nil))

  (-nth [node n not-found]
    (cond (== n 0) key
          (== n 1) val
          :else    not-found))

  ILookup
  (-lookup [node k] (-nth node k nil))
  (-lookup [node k not-found] (-nth node k not-found))

  IAssociative
  (-assoc [node k v]
    (assoc [key val] k v))

  IVector
  (-assoc-n [node n v]
    (-assoc-n [key val] n v))

  IReduce
  (-reduce [node f]
    (ci-reduce node f))

  (-reduce [node f start]
    (ci-reduce node f start))

  IFn
  (-invoke [node k]
    (-lookup node k))

  (-invoke [node k not-found]
    (-lookup node k not-found)))

(defn- tree-map-add [comp tree k v found]
  (if (nil? tree)
    (RedNode. k v nil nil nil)
    (let [c (comp k (.-key tree))]
      (cond
        (zero? c)
        (do (aset found 0 tree)
            nil)

        (neg? c)
        (let [ins (tree-map-add comp (.-left tree) k v found)]
          (if-not (nil? ins)
            (.add-left tree ins)))

        :else
        (let [ins (tree-map-add comp (.-right tree) k v found)]
          (if-not (nil? ins)
            (.add-right tree ins)))))))

(defn- tree-map-append [left right]
  (cond
    (nil? left)
    right

    (nil? right)
    left

    (instance? RedNode left)
    (if (instance? RedNode right)
      (let [app (tree-map-append (.-right left) (.-left right))]
        (if (instance? RedNode app)
          (RedNode. (.-key app) (.-val app)
                    (RedNode. (.-key left) (.-val left)
                              (.-left left)
                              (.-left app)
                              nil)
                    (RedNode. (.-key right) (.-val right)
                              (.-right app)
                              (.-right right)
                              nil)
                    nil)
          (RedNode. (.-key left) (.-val left)
                    (.-left left)
                    (RedNode. (.-key right) (.-val right) app (.-right right) nil)
                    nil)))
      (RedNode. (.-key left) (.-val left)
                (.-left left)
                (tree-map-append (.-right left) right)
                nil))

    (instance? RedNode right)
    (RedNode. (.-key right) (.-val right)
              (tree-map-append left (.-left right))
              (.-right right)
              nil)

    :else
    (let [app (tree-map-append (.-right left) (.-left right))]
      (if (instance? RedNode app)
        (RedNode. (.-key app) (.-val app)
                  (BlackNode. (.-key left) (.-val left)
                              (.-left left)
                              (.-left app)
                              nil)
                  (BlackNode. (.-key right) (.-val right)
                              (.-right app)
                              (.-right right)
                              nil)
                  nil)
        (balance-left-del (.-key left) (.-val left)
                          (.-left left)
                          (BlackNode. (.-key right) (.-val right)
                                      app
                                      (.-right right)
                                      nil))))))

(defn- tree-map-remove [comp tree k found]
  (if-not (nil? tree)
    (let [c (comp k (.-key tree))]
      (cond
        (zero? c)
        (do (aset found 0 tree)
            (tree-map-append (.-left tree) (.-right tree)))

        (neg? c)
        (let [del (tree-map-remove comp (.-left tree) k found)]
          (if (or (not (nil? del)) (not (nil? (aget found 0))))
            (if (instance? BlackNode (.-left tree))
              (balance-left-del (.-key tree) (.-val tree) del (.-right tree))
              (RedNode. (.-key tree) (.-val tree) del (.-right tree) nil))))

        :else
        (let [del (tree-map-remove comp (.-right tree) k found)]
          (if (or (not (nil? del)) (not (nil? (aget found 0))))
            (if (instance? BlackNode (.-right tree))
              (balance-right-del (.-key tree) (.-val tree) (.-left tree) del)
              (RedNode. (.-key tree) (.-val tree) (.-left tree) del nil))))))))

(defn- tree-map-replace [comp tree k v]
  (let [tk (.-key tree)
        c  (comp k tk)]
    (cond (zero? c) (.replace tree tk v (.-left tree) (.-right tree))
          (neg? c)  (.replace tree tk (.-val tree) (tree-map-replace comp (.-left tree) k v) (.-right tree))
          :else     (.replace tree tk (.-val tree) (.-left tree) (tree-map-replace comp (.-right tree) k v)))))

(declare key)

(deftype PersistentTreeMap [comp tree cnt meta ^:mutable __hash]
  Object
  (toString [coll]
    (pr-str* coll))

  Object
  (entry-at [coll k]
    (loop [t tree]
      (if-not (nil? t)
        (let [c (comp k (.-key t))]
          (cond (zero? c) t
                (neg? c)  (recur (.-left t))
                :else     (recur (.-right t)))))))

  IWithMeta
  (-with-meta [coll meta] (PersistentTreeMap. comp tree cnt meta __hash))

  IMeta
  (-meta [coll] meta)

  ICollection
  (-conj [coll entry]
    (if (vector? entry)
      (-assoc coll (-nth entry 0) (-nth entry 1))
      (reduce -conj
              coll
              entry)))

  IEmptyableCollection
  (-empty [coll] (with-meta cljs.core.PersistentTreeMap.EMPTY meta))

  IEquiv
  (-equiv [coll other] (equiv-map coll other))

  IHash
  (-hash [coll] (caching-hash coll hash-imap __hash))

  ICounted
  (-count [coll] cnt)

  IKVReduce
  (-kv-reduce [coll f init]
    (if-not (nil? tree)
      (tree-map-kv-reduce tree f init)
      init))

  IFn
  (-invoke [coll k]
    (-lookup coll k))

  (-invoke [coll k not-found]
    (-lookup coll k not-found))

  ISeqable
  (-seq [coll]
    (if (pos? cnt)
      (create-tree-map-seq tree true cnt)))

  IReversible
  (-rseq [coll]
    (if (pos? cnt)
      (create-tree-map-seq tree false cnt)))

  ILookup
  (-lookup [coll k]
    (-lookup coll k nil))

  (-lookup [coll k not-found]
    (let [n (.entry-at coll k)]
      (if-not (nil? n)
        (.-val n)
        not-found)))

  IAssociative
  (-assoc [coll k v]
    (let [found (array nil)
          t     (tree-map-add comp tree k v found)]
      (if (nil? t)
        (let [found-node (nth found 0)]
          (if (= v (.-val found-node))
            coll
            (PersistentTreeMap. comp (tree-map-replace comp tree k v) cnt meta nil)))
        (PersistentTreeMap. comp (.blacken t) (inc cnt) meta nil))))

  (-contains-key? [coll k]
    (not (nil? (.entry-at coll k))))

  IMap
  (-dissoc [coll k]
    (let [found (array nil)
          t     (tree-map-remove comp tree k found)]
      (if (nil? t)
        (if (nil? (nth found 0))
          coll
          (PersistentTreeMap. comp nil 0 meta nil))
        (PersistentTreeMap. comp (.blacken t) (dec cnt) meta nil))))

  ISorted
  (-sorted-seq [coll ascending?]
    (if (pos? cnt)
      (create-tree-map-seq tree ascending? cnt)))

  (-sorted-seq-from [coll k ascending?]
    (if (pos? cnt)
      (loop [stack nil t tree]
        (if-not (nil? t)
          (let [c (comp k (.-key t))]
            (cond
              (zero? c)  (PersistentTreeMapSeq. nil (conj stack t) ascending? -1 nil)
              ascending? (if (neg? c)
                           (recur (conj stack t) (.-left t))
                           (recur stack          (.-right t)))
              :else      (if (pos? c)
                           (recur (conj stack t) (.-right t))
                           (recur stack          (.-left t)))))
          (when-not (nil? stack)
            (PersistentTreeMapSeq. nil stack ascending? -1 nil))))))

  (-entry-key [coll entry] (key entry))

  (-comparator [coll] comp))

(set! cljs.core.PersistentTreeMap.EMPTY (PersistentTreeMap. compare nil 0 nil 0))

(defn hash-map
  "keyval => key val
  Returns a new hash map with supplied mappings."
  [& keyvals]
  (loop [in (seq keyvals), out (transient cljs.core.PersistentHashMap.EMPTY)]
    (if in
      (recur (nnext in) (assoc! out (first in) (second in)))
      (persistent! out))))

(defn array-map
  "keyval => key val
  Returns a new array map with supplied mappings."
  [& keyvals]
  (PersistentArrayMap. nil (quot (count keyvals) 2) (apply array keyvals) nil))

(defn obj-map
  "keyval => key val
  Returns a new object map with supplied mappings."
  [& keyvals]
  (let [ks  (array)
        obj (js-obj)]
    (loop [kvs (seq keyvals)]
      (if kvs
        (do (.push ks (first kvs))
            (aset obj (first kvs) (second kvs))
            (recur (nnext kvs)))
        (cljs.core.ObjMap.fromObject ks obj)))))

(defn sorted-map
  "keyval => key val
  Returns a new sorted map with supplied mappings."
  ([& keyvals]
     (loop [in (seq keyvals) out cljs.core.PersistentTreeMap.EMPTY]
       (if in
         (recur (nnext in) (assoc out (first in) (second in)))
         out))))

(defn sorted-map-by
  "keyval => key val
  Returns a new sorted map with supplied mappings, using the supplied comparator."
  ([comparator & keyvals]
     (loop [in (seq keyvals)
            out (cljs.core.PersistentTreeMap. (fn->comparator comparator) nil 0 nil 0)]
       (if in
         (recur (nnext in) (assoc out (first in) (second in)))
         out))))

(deftype KeySeq [^not-native mseq _meta]
  Object
  (toString [coll]
    (pr-str* coll))

  IMeta
  (-meta [coll] _meta)

  IWithMeta
  (-with-meta [coll new-meta] (KeySeq. mseq new-meta))

  ISeqable
  (-seq [coll] coll)

  ISequential
  IEquiv
  (-equiv [coll other] (equiv-sequential coll other))

  ICollection
  (-conj [coll o]
    (cons o coll))

  IEmptyableCollection
  (-empty [coll] (with-meta cljs.core.List.EMPTY _meta))

  IHash
  (-hash [coll] (hash-coll coll))
  
  ISeq
  (-first [coll]
    (let [^not-native me (-first mseq)]
      (-key me)))

  (-rest [coll]
    (let [nseq (if (satisfies? INext mseq)
                 (-next mseq)
                 (next mseq))]
      (if-not (nil? nseq)
        (KeySeq. nseq _meta)
        ())))

  INext
  (-next [coll]
    (let [nseq (if (satisfies? INext mseq)
                 (-next mseq)
                 (next mseq))]
      (when-not (nil? nseq)
        (KeySeq. nseq _meta))))

  IReduce
  (-reduce [coll f] (seq-reduce f coll))
  (-reduce [coll f start] (seq-reduce f start coll)))

(defn keys
  "Returns a sequence of the map's keys."
  [hash-map]
  (when-let [mseq (seq hash-map)]
    (KeySeq. mseq nil)))

(defn key
  "Returns the key of the map entry."
  [map-entry]
  (-key map-entry))

(deftype ValSeq [^not-native mseq _meta]
  Object
  (toString [coll]
    (pr-str* coll))

  IMeta
  (-meta [coll] _meta)

  IWithMeta
  (-with-meta [coll new-meta] (ValSeq. mseq new-meta))

  ISeqable
  (-seq [coll] coll)

  ISequential
  IEquiv
  (-equiv [coll other] (equiv-sequential coll other))

  ICollection
  (-conj [coll o]
    (cons o coll))

  IEmptyableCollection
  (-empty [coll] (with-meta cljs.core.List.EMPTY _meta))

  IHash
  (-hash [coll] (hash-coll coll))

  ISeq
  (-first [coll]
    (let [^not-native me (-first mseq)]
      (-val me)))

  (-rest [coll]
    (let [nseq (if (satisfies? INext mseq)
                 (-next mseq)
                 (next mseq))]
      (if-not (nil? nseq)
        (ValSeq. nseq _meta)
        ())))

  INext
  (-next [coll]
    (let [nseq (if (satisfies? INext mseq)
                 (-next mseq)
                 (next mseq))]
      (when-not (nil? nseq)
        (ValSeq. nseq _meta))))

  IReduce
  (-reduce [coll f] (seq-reduce f coll))
  (-reduce [coll f start] (seq-reduce f start coll)))

(defn vals
  "Returns a sequence of the map's values."
  [hash-map]
  (when-let [mseq (seq hash-map)]
    (ValSeq. mseq nil)))

(defn val
  "Returns the value in the map entry."
  [map-entry]
  (-val map-entry))

(defn merge
  "Returns a map that consists of the rest of the maps conj-ed onto
  the first.  If a key occurs in more than one map, the mapping from
  the latter (left-to-right) will be the mapping in the result."
  [& maps]
  (when (some identity maps)
    (reduce #(conj (or %1 {}) %2) maps)))

(defn merge-with
  "Returns a map that consists of the rest of the maps conj-ed onto
  the first.  If a key occurs in more than one map, the mapping(s)
  from the latter (left-to-right) will be combined with the mapping in
  the result by calling (f val-in-result val-in-latter)."
  [f & maps]
  (when (some identity maps)
    (let [merge-entry (fn [m e]
                        (let [k (first e) v (second e)]
                          (if (contains? m k)
                            (assoc m k (f (get m k) v))
                            (assoc m k v))))
          merge2 (fn [m1 m2]
                   (reduce merge-entry (or m1 {}) (seq m2)))]
      (reduce merge2 maps))))

(defn select-keys
  "Returns a map containing only those entries in map whose key is in keys"
  [map keyseq]
    (loop [ret {} keys (seq keyseq)]
      (if keys
        (let [key   (first keys)
              entry (get map key ::not-found)]
          (recur
           (if (not= entry ::not-found)
             (assoc ret key entry)
             ret)
           (next keys)))
        ret)))

;;; PersistentHashSet

(declare TransientHashSet)

(deftype PersistentHashSet [meta hash-map ^:mutable __hash]
  Object
  (toString [coll]
    (pr-str* coll))

  IWithMeta
  (-with-meta [coll meta] (PersistentHashSet. meta hash-map __hash))

  IMeta
  (-meta [coll] meta)

  ICollection
  (-conj [coll o]
    (PersistentHashSet. meta (assoc hash-map o nil) nil))

  IEmptyableCollection
  (-empty [coll] (with-meta cljs.core.PersistentHashSet.EMPTY meta))

  IEquiv
  (-equiv [coll other]
    (and
     (set? other)
     (== (count coll) (count other))
     (every? #(contains? coll %)
             other)))

  IHash
  (-hash [coll] (caching-hash coll hash-iset __hash))

  ISeqable
  (-seq [coll] (keys hash-map))

  ICounted
  (-count [coll] (-count hash-map))

  ILookup
  (-lookup [coll v]
    (-lookup coll v nil))
  (-lookup [coll v not-found]
    (if (-contains-key? hash-map v)
      v
      not-found))

  ISet
  (-disjoin [coll v]
    (PersistentHashSet. meta (-dissoc hash-map v) nil))

  IFn
  (-invoke [coll k]
    (-lookup coll k))
  (-invoke [coll k not-found]
    (-lookup coll k not-found))

  IEditableCollection
  (-as-transient [coll] (TransientHashSet. (-as-transient hash-map))))

(set! cljs.core.PersistentHashSet.EMPTY
  (PersistentHashSet. nil cljs.core.PersistentArrayMap.EMPTY 0))

(set! cljs.core.PersistentHashSet.fromArray
  (fn [items ^boolean no-clone]
    (let [len (alength items)]
     (if (<= (/ len 2) cljs.core.PersistentArrayMap.HASHMAP_THRESHOLD)
       (let [arr (if no-clone items (aclone items))]
         (PersistentHashSet. nil
           (cljs.core.PersistentArrayMap.fromArray arr true) nil))
       (loop [i 0
              out (transient cljs.core.PersistentHashSet.EMPTY)]
         (if (< i len)
           (recur (+ i 2) (conj! out (aget items i)))
           (persistent! out)))))))

(deftype TransientHashSet [^:mutable transient-map]
  ITransientCollection
  (-conj! [tcoll o]
    (set! transient-map (assoc! transient-map o nil))
    tcoll)

  (-persistent! [tcoll]
    (PersistentHashSet. nil (persistent! transient-map) nil))

  ITransientSet
  (-disjoin! [tcoll v]
    (set! transient-map (dissoc! transient-map v))
    tcoll)

  ICounted
  (-count [tcoll] (count transient-map))

  ILookup
  (-lookup [tcoll v]
    (-lookup tcoll v nil))

  (-lookup [tcoll v not-found]
    (if (identical? (-lookup transient-map v lookup-sentinel) lookup-sentinel)
      not-found
      v))

  IFn
  (-invoke [tcoll k]
    (if (identical? (-lookup transient-map k lookup-sentinel) lookup-sentinel)
      nil
      k))

  (-invoke [tcoll k not-found]
    (if (identical? (-lookup transient-map k lookup-sentinel) lookup-sentinel)
      not-found
      k)))

(deftype PersistentTreeSet [meta tree-map ^:mutable __hash]
  Object
  (toString [coll]
    (pr-str* coll))

  IWithMeta
  (-with-meta [coll meta] (PersistentTreeSet. meta tree-map __hash))

  IMeta
  (-meta [coll] meta)

  ICollection
  (-conj [coll o]
    (PersistentTreeSet. meta (assoc tree-map o nil) nil))

  IEmptyableCollection
  (-empty [coll] (with-meta cljs.core.PersistentTreeSet.EMPTY meta))

  IEquiv
  (-equiv [coll other]
    (and
     (set? other)
     (== (count coll) (count other))
     (every? #(contains? coll %)
             other)))

  IHash
  (-hash [coll] (caching-hash coll hash-iset __hash))

  ISeqable
  (-seq [coll] (keys tree-map))

  ISorted
  (-sorted-seq [coll ascending?]
    (map key (-sorted-seq tree-map ascending?)))

  (-sorted-seq-from [coll k ascending?]
    (map key (-sorted-seq-from tree-map k ascending?)))

  (-entry-key [coll entry] entry)

  (-comparator [coll] (-comparator tree-map))

  IReversible
  (-rseq [coll]
    (map key (rseq tree-map)))

  ICounted
  (-count [coll] (count tree-map))

  ILookup
  (-lookup [coll v]
    (-lookup coll v nil))
  (-lookup [coll v not-found]
    (let [n (.entry-at tree-map v)]
      (if-not (nil? n)
        (.-key n)
        not-found)))

  ISet
  (-disjoin [coll v]
    (PersistentTreeSet. meta (dissoc tree-map v) nil))

  IFn
  (-invoke [coll k]
    (-lookup coll k))
  (-invoke [coll k not-found]
    (-lookup coll k not-found)))

(set! cljs.core.PersistentTreeSet.EMPTY
  (PersistentTreeSet. nil cljs.core.PersistentTreeMap.EMPTY 0))

(defn set-from-indexed-seq [iseq]
  (let [arr (.-arr iseq)
        ret (areduce arr i ^not-native res (-as-transient #{})
              (-conj! res (aget arr i)))]
    (-persistent! ^not-native ret)))

(defn set
  "Returns a set of the distinct elements of coll."
  [coll]
  (let [^not-native in (seq coll)]
    (cond
      (nil? in) #{}

      (instance? IndexedSeq in)
      (set-from-indexed-seq in)

      :else
      (loop [in in
              ^not-native out (-as-transient #{})]
        (if-not (nil? in)
          (recur (-next in) (-conj! out (-first in)))
          (-persistent! out))))))

(defn hash-set
  ([] #{})
  ([& keys] (set keys)))

(defn sorted-set
  "Returns a new sorted set with supplied keys."
  ([& keys]
   (reduce -conj cljs.core.PersistentTreeSet.EMPTY keys)))

(defn sorted-set-by
  "Returns a new sorted set with supplied keys, using the supplied comparator."
  ([comparator & keys]
   (reduce -conj
           (cljs.core.PersistentTreeSet. nil (sorted-map-by comparator) 0)
           keys)))

(defn replace
  "Given a map of replacement pairs and a vector/collection, returns a
  vector/seq with any elements = a key in smap replaced with the
  corresponding val in smap"
  [smap coll]
  (if (vector? coll)
    (let [n (count coll)]
      (reduce (fn [v i]
                (if-let [e (find smap (nth v i))]
                  (assoc v i (second e))
                  v))
              coll (take n (iterate inc 0))))
    (map #(if-let [e (find smap %)] (second e) %) coll)))

(defn distinct
  "Returns a lazy sequence of the elements of coll with duplicates removed"
  [coll]
  (let [step (fn step [xs seen]
               (lazy-seq
                ((fn [[f :as xs] seen]
                   (when-let [s (seq xs)]
                     (if (contains? seen f)
                       (recur (rest s) seen)
                       (cons f (step (rest s) (conj seen f))))))
                 xs seen)))]
    (step coll #{})))

;;;;;;;;;;;;;;;;;;;;;;;;;;;;;;;;;;;;;;;;;;;;;;;;;;
(defn butlast [s]
  (loop [ret [] s s]
    (if (next s)
      (recur (conj ret (first s)) (next s))
      (seq ret))))

(defn name
  "Returns the name String of a string, symbol or keyword."
  [x]
  (if (satisfies? INamed x false)
    (-name ^not-native x)
    (if (string? x)
      x
      (throw (js/Error. (str "Doesn't support name: " x))))))

(defn namespace
  "Returns the namespace String of a symbol or keyword, or nil if not present."
  [x]
  (if (satisfies? INamed x false)
    (-namespace ^not-native x)
    (throw (js/Error. (str "Doesn't support namespace: " x)))))

(defn zipmap
  "Returns a map with the keys mapped to the corresponding vals."
  [keys vals]
    (loop [map (transient {})
           ks (seq keys)
           vs (seq vals)]
      (if (and ks vs)
        (recur (assoc! map (first ks) (first vs))
               (next ks)
               (next vs))
        (persistent! map))))

(defn max-key
  "Returns the x for which (k x), a number, is greatest."
  ([k x] x)
  ([k x y] (if (> (k x) (k y)) x y))
  ([k x y & more]
   (reduce #(max-key k %1 %2) (max-key k x y) more)))

(defn min-key
  "Returns the x for which (k x), a number, is least."
  ([k x] x)
  ([k x y] (if (< (k x) (k y)) x y))
  ([k x y & more]
     (reduce #(min-key k %1 %2) (min-key k x y) more)))

(defn partition-all
  "Returns a lazy sequence of lists like partition, but may include
  partitions with fewer than n items at the end."
  ([n coll]
     (partition-all n n coll))
  ([n step coll]
     (lazy-seq
      (when-let [s (seq coll)]
        (cons (take n s) (partition-all n step (drop step s)))))))

(defn take-while
  "Returns a lazy sequence of successive items from coll while
  (pred item) returns true. pred must be free of side-effects."
  [pred coll]
  (lazy-seq
   (when-let [s (seq coll)]
     (when (pred (first s))
       (cons (first s) (take-while pred (rest s)))))))

(defn mk-bound-fn
  [sc test key]
  (fn [e]
    (let [comp (-comparator sc)]
      (test (comp (-entry-key sc e) key) 0))))

(defn subseq
  "sc must be a sorted collection, test(s) one of <, <=, > or
  >=. Returns a seq of those entries with keys ek for
  which (test (.. sc comparator (compare ek key)) 0) is true"
  ([sc test key]
     (let [include (mk-bound-fn sc test key)]
       (if (#{> >=} test)
         (when-let [[e :as s] (-sorted-seq-from sc key true)]
           (if (include e) s (next s)))
         (take-while include (-sorted-seq sc true)))))
  ([sc start-test start-key end-test end-key]
     (when-let [[e :as s] (-sorted-seq-from sc start-key true)]
       (take-while (mk-bound-fn sc end-test end-key)
                   (if ((mk-bound-fn sc start-test start-key) e) s (next s))))))

(defn rsubseq
  "sc must be a sorted collection, test(s) one of <, <=, > or
  >=. Returns a reverse seq of those entries with keys ek for
  which (test (.. sc comparator (compare ek key)) 0) is true"
  ([sc test key]
     (let [include (mk-bound-fn sc test key)]
       (if (#{< <=} test)
         (when-let [[e :as s] (-sorted-seq-from sc key false)]
           (if (include e) s (next s)))
         (take-while include (-sorted-seq sc false)))))
  ([sc start-test start-key end-test end-key]
     (when-let [[e :as s] (-sorted-seq-from sc end-key false)]
       (take-while (mk-bound-fn sc start-test start-key)
                   (if ((mk-bound-fn sc end-test end-key) e) s (next s))))))

(deftype Range [meta start end step ^:mutable __hash]
  Object
  (toString [coll]
    (pr-str* coll))

  IWithMeta
  (-with-meta [rng meta] (Range. meta start end step __hash))

  IMeta
  (-meta [rng] meta)

  ISeqable
  (-seq [rng]
    (if (pos? step)
      (when (< start end)
        rng)
      (when (> start end)
        rng)))

  ISeq
  (-first [rng] start)
  (-rest [rng]
    (if-not (nil? (-seq rng))
      (Range. meta (+ start step) end step nil)
      ()))

  INext
  (-next [rng]
    (if (pos? step)
      (when (< (+ start step) end)
        (Range. meta (+ start step) end step nil))
      (when (> (+ start step) end)
        (Range. meta (+ start step) end step nil))))

  ICollection
  (-conj [rng o] (cons o rng))

  IEmptyableCollection
  (-empty [rng] (with-meta cljs.core.List.EMPTY meta))

  ISequential
  IEquiv
  (-equiv [rng other] (equiv-sequential rng other))

  IHash
  (-hash [rng] (caching-hash rng hash-coll __hash))

  ICounted
  (-count [rng]
    (if-not (-seq rng)
      0
      (js/Math.ceil (/ (- end start) step))))

  IIndexed
  (-nth [rng n]
    (if (< n (-count rng))
      (+ start (* n step))
      (if (and (> start end) (zero? step))
        start
        (throw (js/Error. "Index out of bounds")))))
  (-nth [rng n not-found]
    (if (< n (-count rng))
      (+ start (* n step))
      (if (and (> start end) (zero? step))
        start
        not-found)))

  IReduce
  (-reduce [rng f] (ci-reduce rng f))
  (-reduce [rng f s] (ci-reduce rng f s)))

(defn range
  "Returns a lazy seq of nums from start (inclusive) to end
   (exclusive), by step, where start defaults to 0, step to 1,
   and end to infinity."
  ([] (range 0 js/Number.MAX_VALUE 1))
  ([end] (range 0 end 1))
  ([start end] (range start end 1))
  ([start end step] (Range. nil start end step nil)))

(defn take-nth
  "Returns a lazy seq of every nth item in coll."
  [n coll]
  (lazy-seq
   (when-let [s (seq coll)]
     (cons (first s) (take-nth n (drop n s))))))

(defn split-with
  "Returns a vector of [(take-while pred coll) (drop-while pred coll)]"
  [pred coll]
  [(take-while pred coll) (drop-while pred coll)])

(defn partition-by
  "Applies f to each value in coll, splitting it each time f returns
   a new value.  Returns a lazy seq of partitions."
  [f coll]
  (lazy-seq
   (when-let [s (seq coll)]
     (let [fst (first s)
           fv (f fst)
           run (cons fst (take-while #(= fv (f %)) (next s)))]
       (cons run (partition-by f (seq (drop (count run) s))))))))

(defn frequencies
  "Returns a map from distinct items in coll to the number of times
  they appear."
  [coll]
  (persistent!
   (reduce (fn [counts x]
             (assoc! counts x (inc (get counts x 0))))
           (transient {}) coll)))

(defn reductions
  "Returns a lazy seq of the intermediate values of the reduction (as
  per reduce) of coll by f, starting with init."
  ([f coll]
     (lazy-seq
      (if-let [s (seq coll)]
        (reductions f (first s) (rest s))
        (list (f)))))
  ([f init coll]
     (cons init
           (lazy-seq
            (when-let [s (seq coll)]
              (reductions f (f init (first s)) (rest s)))))))

(defn juxt
  "Takes a set of functions and returns a fn that is the juxtaposition
  of those fns.  The returned fn takes a variable number of args, and
  returns a vector containing the result of applying each fn to the
  args (left-to-right).
  ((juxt a b c) x) => [(a x) (b x) (c x)]"
  ([f]
     (fn
       ([] (vector (f)))
       ([x] (vector (f x)))
       ([x y] (vector (f x y)))
       ([x y z] (vector (f x y z)))
       ([x y z & args] (vector (apply f x y z args)))))
  ([f g]
     (fn
       ([] (vector (f) (g)))
       ([x] (vector (f x) (g x)))
       ([x y] (vector (f x y) (g x y)))
       ([x y z] (vector (f x y z) (g x y z)))
       ([x y z & args] (vector (apply f x y z args) (apply g x y z args)))))
  ([f g h]
     (fn
       ([] (vector (f) (g) (h)))
       ([x] (vector (f x) (g x) (h x)))
       ([x y] (vector (f x y) (g x y) (h x y)))
       ([x y z] (vector (f x y z) (g x y z) (h x y z)))
       ([x y z & args] (vector (apply f x y z args) (apply g x y z args) (apply h x y z args)))))
  ([f g h & fs]
     (let [fs (list* f g h fs)]
       (fn
         ([] (reduce #(conj %1 (%2)) [] fs))
         ([x] (reduce #(conj %1 (%2 x)) [] fs))
         ([x y] (reduce #(conj %1 (%2 x y)) [] fs))
         ([x y z] (reduce #(conj %1 (%2 x y z)) [] fs))
         ([x y z & args] (reduce #(conj %1 (apply %2 x y z args)) [] fs))))))

(defn dorun
  "When lazy sequences are produced via functions that have side
  effects, any effects other than those needed to produce the first
  element in the seq do not occur until the seq is consumed. dorun can
  be used to force any effects. Walks through the successive nexts of
  the seq, does not retain the head and returns nil."
  ([coll]
   (when (seq coll)
     (recur (next coll))))
  ([n coll]
   (when (and (seq coll) (pos? n))
     (recur (dec n) (next coll)))))

(defn doall
  "When lazy sequences are produced via functions that have side
  effects, any effects other than those needed to produce the first
  element in the seq do not occur until the seq is consumed. doall can
  be used to force any effects. Walks through the successive nexts of
  the seq, retains the head and returns it, thus causing the entire
  seq to reside in memory at one time."
  ([coll]
   (dorun coll)
   coll)
  ([n coll]
   (dorun n coll)
   coll))

;;;;;;;;;;;;;;;;;;;;;;;;; Regular Expressions ;;;;;;;;;;

(defn regexp? [o]
  (instance? js/RegExp o))

(defn re-matches
  "Returns the result of (re-find re s) if re fully matches s."
  [re s]
  (let [matches (.exec re s)]
    (when (= (first matches) s)
      (if (== (count matches) 1)
        (first matches)
        (vec matches)))))

(defn re-find
  "Returns the first regex match, if any, of s to re, using
  re.exec(s). Returns a vector, containing first the matching
  substring, then any capturing groups if the regular expression contains
  capturing groups."
  [re s]
  (let [matches (.exec re s)]
    (when-not (nil? matches)
      (if (== (count matches) 1)
        (first matches)
        (vec matches)))))

(defn re-seq
  "Returns a lazy sequence of successive matches of re in s."
  [re s]
  (let [match-data (re-find re s)
        match-idx (.search s re)
        match-str (if (coll? match-data) (first match-data) match-data)
        post-match (subs s (+ match-idx (count match-str)))]
    (when match-data (lazy-seq (cons match-data (re-seq re post-match))))))

(defn re-pattern
  "Returns an instance of RegExp which has compiled the provided string."
  [s]
  (let [[_ flags pattern] (re-find #"^(?:\(\?([idmsux]*)\))?(.*)" s)]
    (js/RegExp. pattern flags)))

;;;;;;;;;;;;;;;;;;;;;;;;;;;;;; Printing ;;;;;;;;;;;;;;;;

(defn pr-sequential-writer [writer print-one begin sep end opts coll]
  (-write writer begin)
  (when (seq coll)
    (print-one (first coll) writer opts))
  (doseq [o (next coll)]
    (-write writer sep)
    (print-one o writer opts))
  (-write writer end))

(defn write-all [writer & ss]
  (doseq [s ss]
    (-write writer s)))

(defn string-print [x]
  (*print-fn* x)
  nil)

(defn flush [] ;stub
  nil)

(def ^:private char-escapes
  (js-obj
    "\"" "\\\""
    "\\" "\\\\"
    "\b" "\\b"
    "\f" "\\f"
    "\n" "\\n"
    "\r" "\\r"
    "\t" "\\t"))

(defn ^:private quote-string
  [s]
  (str \"
       (.replace s (js/RegExp "[\\\\\"\b\f\n\r\t]" "g")
         (fn [match] (aget char-escapes match)))
       \"))

(defn- pr-writer
  "Prefer this to pr-seq, because it makes the printing function
   configurable, allowing efficient implementations such as appending
   to a StringBuffer."
  [obj writer opts]
  (cond
    (nil? obj) (-write writer "nil")
    (undefined? obj) (-write writer "#<undefined>")
    :else (do
            (when (and (get opts :meta)
                       (satisfies? IMeta obj)
                       (meta obj))
              (-write writer "^")
              (pr-writer (meta obj) writer opts)
              (-write writer " "))
            (cond
              (nil? obj) (-write writer "nil")

              ;; handle CLJS ctors
              ^boolean (.-cljs$lang$type obj)
              (.cljs$lang$ctorPrWriter obj obj writer opts)
              
              ; Use the new, more efficient, IPrintWithWriter interface when possible.
              (satisfies? IPrintWithWriter obj false)
              (-pr-writer ^not-native obj writer opts)
              
              (or (identical? (type obj) js/Boolean) (number? obj))
              (-write writer (str obj))

              (array? obj)
              (pr-sequential-writer writer pr-writer "#<Array [" ", " "]>" opts obj)

              ^boolean (goog/isString obj)
              (if (:readably opts)
                (-write writer (quote-string obj))
                (-write writer obj))

              (fn? obj)
              (write-all writer "#<" (str obj) ">")

              (instance? js/Date obj)
              (let [normalize (fn [n len]
                                (loop [ns (str n)]
                                  (if (< (count ns) len)
                                    (recur (str "0" ns))
                                    ns)))]
                (write-all writer
                  "#inst \""
                  (str (.getUTCFullYear obj))             "-"
                  (normalize (inc (.getUTCMonth obj)) 2)  "-"
                  (normalize (.getUTCDate obj) 2)         "T"
                  (normalize (.getUTCHours obj) 2)        ":"
                  (normalize (.getUTCMinutes obj) 2)      ":"
                  (normalize (.getUTCSeconds obj) 2)      "."
                  (normalize (.getUTCMilliseconds obj) 3) "-"
                  "00:00\""))

              (regexp? obj) (write-all writer "#\"" (.-source obj) "\"")

              (satisfies? IPrintWithWriter obj)
              (-pr-writer obj writer opts)

              :else (write-all writer "#<" (str obj) ">")))))

(defn pr-seq-writer [objs writer opts]
  (pr-writer (first objs) writer opts)
  (doseq [obj (next objs)]
    (-write writer " ")
    (pr-writer obj writer opts)))

(defn- pr-sb-with-opts [objs opts]
  (let [sb (gstring/StringBuffer.)
        writer (StringBufferWriter. sb)]
    (pr-seq-writer objs writer opts)
    (-flush writer)
    sb))

(defn pr-str-with-opts
  "Prints a sequence of objects to a string, observing all the
  options given in opts"
  [objs opts]
  (if (empty? objs)
    ""
    (str (pr-sb-with-opts objs opts))))

(defn prn-str-with-opts
  "Same as pr-str-with-opts followed by (newline)"
  [objs opts]
  (if (empty? objs)
    "\n"
    (let [sb (pr-sb-with-opts objs opts)]
      (.append sb \newline)
      (str sb))))

(defn- pr-with-opts
  "Prints a sequence of objects using string-print, observing all
  the options given in opts"
  [objs opts]
  (string-print (pr-str-with-opts objs opts)))

(defn newline [opts]
  (string-print "\n")
  (when (get opts :flush-on-newline)
    (flush)))

(defn pr-str
  "pr to a string, returning it. Fundamental entrypoint to IPrintWithWriter."
  [& objs]
  (pr-str-with-opts objs (pr-opts)))

(defn prn-str
  "Same as pr-str followed by (newline)"
  [& objs]
  (prn-str-with-opts objs (pr-opts)))

(defn pr
  "Prints the object(s) using string-print.  Prints the
  object(s), separated by spaces if there is more than one.
  By default, pr and prn print in a way that objects can be
  read by the reader"
  [& objs]
  (pr-with-opts objs (pr-opts)))

(def ^{:doc
  "Prints the object(s) using string-print.
  print and println produce output for human consumption."}
  print
  (fn cljs-core-print [& objs]
    (pr-with-opts objs (assoc (pr-opts) :readably false))))

(defn print-str
  "print to a string, returning it"
  [& objs]
  (pr-str-with-opts objs (assoc (pr-opts) :readably false)))

(defn println
  "Same as print followed by (newline)"
  [& objs]
  (pr-with-opts objs (assoc (pr-opts) :readably false))
  (newline (pr-opts)))

(defn println-str
  "println to a string, returning it"
  [& objs]
  (prn-str-with-opts objs (assoc (pr-opts) :readably false)))

(defn prn
  "Same as pr followed by (newline)."
  [& objs]
  (pr-with-opts objs (pr-opts))
  (newline (pr-opts)))

(extend-protocol IPrintWithWriter
  LazySeq
  (-pr-writer [coll writer opts] (pr-sequential-writer writer pr-writer "(" " " ")" opts coll))

  IndexedSeq
  (-pr-writer [coll writer opts] (pr-sequential-writer writer pr-writer "(" " " ")" opts coll))

  RSeq
  (-pr-writer [coll writer opts] (pr-sequential-writer writer pr-writer "(" " " ")" opts coll))

  PersistentQueue
  (-pr-writer [coll writer opts] (pr-sequential-writer writer pr-writer "#queue [" " " "]" opts (seq coll)))

  PersistentTreeMapSeq
  (-pr-writer [coll writer opts] (pr-sequential-writer writer pr-writer "(" " " ")" opts coll))

  NodeSeq
  (-pr-writer [coll writer opts] (pr-sequential-writer writer pr-writer "(" " " ")" opts coll))

  ArrayNodeSeq
  (-pr-writer [coll writer opts] (pr-sequential-writer writer pr-writer "(" " " ")" opts coll))

  List
  (-pr-writer [coll writer opts] (pr-sequential-writer writer pr-writer "(" " " ")" opts coll))

  Cons
  (-pr-writer [coll writer opts] (pr-sequential-writer writer pr-writer "(" " " ")" opts coll))

  EmptyList
  (-pr-writer [coll writer opts] (-write writer "()"))

  ArrayVector
  (-pr-writer [coll writer opts] (pr-sequential-writer writer pr-writer "[" " " "]" opts coll))

  PersistentVector
  (-pr-writer [coll writer opts] (pr-sequential-writer writer pr-writer "[" " " "]" opts coll))

  ChunkedCons
  (-pr-writer [coll writer opts] (pr-sequential-writer writer pr-writer "(" " " ")" opts coll))

  ChunkedSeq
  (-pr-writer [coll writer opts] (pr-sequential-writer writer pr-writer "(" " " ")" opts coll))

  Subvec
  (-pr-writer [coll writer opts] (pr-sequential-writer writer pr-writer "[" " " "]" opts coll))

  BlackNode
  (-pr-writer [coll writer opts] (pr-sequential-writer writer pr-writer "[" " " "]" opts coll))

  RedNode
  (-pr-writer [coll writer opts] (pr-sequential-writer writer pr-writer "[" " " "]" opts coll))

  ObjMap
  (-pr-writer [coll writer opts]
    (let [pr-pair (fn [keyval] (pr-sequential-writer writer pr-writer "" " " "" opts keyval))]
      (pr-sequential-writer writer pr-pair "{" ", " "}" opts coll)))

  KeySeq
  (-pr-writer [coll writer opts] (pr-sequential-writer writer pr-writer "(" " " ")" opts coll))

  ValSeq
  (-pr-writer [coll writer opts] (pr-sequential-writer writer pr-writer "(" " " ")" opts coll))

  PersistentArrayMapSeq
  (-pr-writer [coll writer opts] (pr-sequential-writer writer pr-writer "(" " " ")" opts coll))

  PersistentArrayMap
  (-pr-writer [coll writer opts]
    (let [pr-pair (fn [keyval] (pr-sequential-writer writer pr-writer "" " " "" opts keyval))]
      (pr-sequential-writer writer pr-pair "{" ", " "}" opts coll)))

  PersistentHashMap
  (-pr-writer [coll writer opts]
    (let [pr-pair (fn [keyval] (pr-sequential-writer writer pr-writer "" " " "" opts keyval))]
      (pr-sequential-writer writer pr-pair "{" ", " "}" opts coll)))

  PersistentTreeMap
  (-pr-writer [coll writer opts]
    (let [pr-pair (fn [keyval] (pr-sequential-writer writer pr-writer "" " " "" opts keyval))]
      (pr-sequential-writer writer pr-pair "{" ", " "}" opts coll)))

  PersistentHashSet
  (-pr-writer [coll writer opts] (pr-sequential-writer writer pr-writer "#{" " " "}" opts coll))

  PersistentTreeSet
  (-pr-writer [coll writer opts] (pr-sequential-writer writer pr-writer "#{" " " "}" opts coll))

  Range
  (-pr-writer [coll writer opts] (pr-sequential-writer writer pr-writer "(" " " ")" opts coll)))


;; IComparable
(extend-protocol IComparable
  ArrayVector
  (-compare [x y] (compare-indexed x y))
  Subvec
  (-compare [x y] (compare-indexed x y))
  PersistentVector
  (-compare [x y] (compare-indexed x y)))

;;;;;;;;;;;;;;;;;;;;;;;;;;;;;; Reference Types ;;;;;;;;;;;;;;;;

(deftype Atom [state meta validator watches]
  IEquiv
  (-equiv [o other] (identical? o other))

  IDeref
  (-deref [_] state)

  IMeta
  (-meta [_] meta)

  IPrintWithWriter
  (-pr-writer [a writer opts]
    (-write writer "#<Atom: ")
    (pr-writer state writer opts)
    (-write writer ">"))

  IWatchable
  (-notify-watches [this oldval newval]
    (doseq [[key f] watches]
      (f key this oldval newval)))
  (-add-watch [this key f]
    (set! (.-watches this) (assoc watches key f)))
  (-remove-watch [this key]
    (set! (.-watches this) (dissoc watches key)))

  IHash
  (-hash [this] (goog/getUid this)))

(defn atom
  "Creates and returns an Atom with an initial value of x and zero or
  more options (in any order):

  :meta metadata-map

  :validator validate-fn

  If metadata-map is supplied, it will be come the metadata on the
  atom. validate-fn must be nil or a side-effect-free fn of one
  argument, which will be passed the intended new state on any state
  change. If the new state is unacceptable, the validate-fn should
  return false or throw an Error.  If either of these error conditions
  occur, then the value of the atom will not change."
  ([x] (Atom. x nil nil nil))
  ([x & {:keys [meta validator]}] (Atom. x meta validator nil)))

(defn reset!
  "Sets the value of atom to newval without regard for the
  current value. Returns newval."
  [a new-value]
  (when-let [validate (.-validator a)]
    (assert (validate new-value) "Validator rejected reference state"))
  (let [old-value (.-state a)]
    (set! (.-state a) new-value)
    (-notify-watches a old-value new-value))
  new-value)

(defn swap!
  "Atomically swaps the value of atom to be:
  (apply f current-value-of-atom args). Note that f may be called
  multiple times, and thus should be free of side effects.  Returns
  the value that was swapped in."
  ([a f]
     (reset! a (f (.-state a))))
  ([a f x]
     (reset! a (f (.-state a) x)))
  ([a f x y]
     (reset! a (f (.-state a) x y)))
  ([a f x y z]
     (reset! a (f (.-state a) x y z)))
  ([a f x y z & more]
     (reset! a (apply f (.-state a) x y z more))))

(defn compare-and-set!
  "Atomically sets the value of atom to newval if and only if the
  current value of the atom is identical to oldval. Returns true if
  set happened, else false."
  [a oldval newval]
  (if (= (.-state a) oldval)
    (do (reset! a newval) true)
    false))

;; generic to all refs
;; (but currently hard-coded to atom!)

(defn deref
  [o]
  (-deref o))

(defn set-validator!
  "Sets the validator-fn for an atom. validator-fn must be nil or a
  side-effect-free fn of one argument, which will be passed the intended
  new state on any state change. If the new state is unacceptable, the
  validator-fn should return false or throw an Error. If the current state
  is not acceptable to the new validator, an Error will be thrown and the
  validator will not be changed."
  [iref val]
  (set! (.-validator iref) val))

(defn get-validator
  "Gets the validator-fn for a var/ref/agent/atom."
  [iref]
  (.-validator iref))

(defn alter-meta!
  "Atomically sets the metadata for a namespace/var/ref/agent/atom to be:

  (apply f its-current-meta args)

  f must be free of side-effects"
  [iref f & args]
  (set! (.-meta iref) (apply f (.-meta iref) args)))

(defn reset-meta!
  "Atomically resets the metadata for an atom"
  [iref m]
  (set! (.-meta iref) m))

(defn add-watch
  "Alpha - subject to change.

  Adds a watch function to an atom reference. The watch fn must be a
  fn of 4 args: a key, the reference, its old-state, its
  new-state. Whenever the reference's state might have been changed,
  any registered watches will have their functions called. The watch
  fn will be called synchronously. Note that an atom's state
  may have changed again prior to the fn call, so use old/new-state
  rather than derefing the reference. Keys must be unique per
  reference, and can be used to remove the watch with remove-watch,
  but are otherwise considered opaque by the watch mechanism.  Bear in
  mind that regardless of the result or action of the watch fns the
  atom's value will change.  Example:

      (def a (atom 0))
      (add-watch a :inc (fn [k r o n] (assert (== 0 n))))
      (swap! a inc)
      ;; Assertion Error
      (deref a)
      ;=> 1"
  [iref key f]
  (-add-watch iref key f))

(defn remove-watch
  "Alpha - subject to change.

  Removes a watch (set by add-watch) from a reference"
  [iref key]
  (-remove-watch iref key))

;;;;;;;;;;;;;;;;;;;;;;;;;;;;;; gensym ;;;;;;;;;;;;;;;;
;; Internal - do not use!
(def gensym_counter nil)

(defn gensym
  "Returns a new symbol with a unique name. If a prefix string is
  supplied, the name is prefix# where # is some unique number. If
  prefix is not supplied, the prefix is 'G__'."
  ([] (gensym "G__"))
  ([prefix-string]
     (when (nil? gensym_counter)
       (set! gensym_counter (atom 0)))
     (symbol (str prefix-string (swap! gensym_counter inc)))))

;;;;;;;;;;;;;;;;;;;;;;;;;;;;;; Fixtures ;;;;;;;;;;;;;;;;

(def fixture1 1)
(def fixture2 2)

;;;;;;;;;;;;;;;;;;;;;;;;;;;;; Delay ;;;;;;;;;;;;;;;;;;;;

(deftype Delay [state f]
  IDeref
  (-deref [_]
    (:value (swap! state (fn [{:keys [done] :as curr-state}]
                           (if done
                             curr-state,
                             {:done true :value (f)})))))

  IPending
  (-realized? [d]
    (:done @state)))

(defn ^boolean delay?
  "returns true if x is a Delay created with delay"
  [x] (instance? cljs.core.Delay x))

(defn force
  "If x is a Delay, returns the (possibly cached) value of its expression, else returns x"
  [x]
  (if (delay? x)
    (deref x)
    x))

(defn ^boolean realized?
  "Returns true if a value has been produced for a promise, delay, future or lazy sequence."
  [d]
  (-realized? d))

(defprotocol IEncodeJS
  (-clj->js [x] "Recursively transforms clj values to JavaScript")
  (-key->js [x] "Transforms map keys to valid JavaScript keys. Arbitrary keys are
  encoded to their string representation via (pr-str x)"))

(declare clj->js)

(defn key->js [k]
  (if (satisfies? IEncodeJS k)
    (-clj->js k)
    (if (or (string? k)
            (number? k)
            (keyword? k)
            (symbol? k))
      (clj->js k)
      (pr-str k))))

(defn clj->js
   "Recursively transforms ClojureScript values to JavaScript.
sets/vectors/lists become Arrays, Keywords and Symbol become Strings,
Maps become Objects. Arbitrary keys are encoded to by key->js."
   [x]
   (when-not (nil? x)
     (if (satisfies? IEncodeJS x)
       (-clj->js x)
       (cond
         (keyword? x) (name x)
         (symbol? x) (str x)
         (map? x) (let [m (js-obj)]
                    (doseq [[k v] x]
                      (aset m (key->js k) (clj->js v)))
                    m)
         (coll? x) (apply array (map clj->js x))
         :else x))))

(defprotocol IEncodeClojure
  (-js->clj [x options] "Transforms JavaScript values to Clojure"))

(defn js->clj
  "Recursively transforms JavaScript arrays into ClojureScript
  vectors, and JavaScript objects into ClojureScript maps.  With
  option ':keywordize-keys true' will convert object fields from
  strings to keywords."
  ([x] (js->clj x {:keywordize-keys false}))
  ([x & opts]
    (cond
      (satisfies? IEncodeClojure x)
      (-js->clj x (apply array-map opts))

      (seq opts)
      (let [{:keys [keywordize-keys]} opts
            keyfn (if keywordize-keys keyword str)
            f (fn thisfn [x]
                (cond
                  (seq? x)
                  (doall (map thisfn x))

                  (coll? x)
                  (into (empty x) (map thisfn x))

                  (array? x)
                  (vec (map thisfn x))
                   
                  (identical? (type x) js/Object)
                  (into {} (for [k (js-keys x)]
                             [(keyfn k) (thisfn (aget x k))]))

                  :else x))]
        (f x)))))

(defn memoize
  "Returns a memoized version of a referentially transparent function. The
  memoized version of the function keeps a cache of the mapping from arguments
  to results and, when calls with the same arguments are repeated often, has
  higher performance at the expense of higher memory use."
  [f]
  (let [mem (atom {})]
    (fn [& args]
      (if-let [v (get @mem args)]
        v
        (let [ret (apply f args)]
          (swap! mem assoc args ret)
          ret)))))

(defn trampoline
  "trampoline can be used to convert algorithms requiring mutual
  recursion without stack consumption. Calls f with supplied args, if
  any. If f returns a fn, calls that fn with no arguments, and
  continues to repeat, until the return value is not a fn, then
  returns that non-fn value. Note that if you want to return a fn as a
  final value, you must wrap it in some data structure and unpack it
  after trampoline returns."
  ([f]
     (let [ret (f)]
       (if (fn? ret)
         (recur ret)
         ret)))
  ([f & args]
     (trampoline #(apply f args))))

(defn rand
  "Returns a random floating point number between 0 (inclusive) and
  n (default 1) (exclusive)."
  ([] (rand 1))
  ([n] (* (Math/random) n)))

(defn rand-int
  "Returns a random integer between 0 (inclusive) and n (exclusive)."
  [n] (Math/floor (* (Math/random) n)))

(defn rand-nth
  "Return a random element of the (sequential) collection. Will have
  the same performance characteristics as nth for the given
  collection."
  [coll]
  (nth coll (rand-int (count coll))))

(defn group-by
  "Returns a map of the elements of coll keyed by the result of
  f on each element. The value at each key will be a vector of the
  corresponding elements, in the order they appeared in coll."
  [f coll]
  (reduce
   (fn [ret x]
     (let [k (f x)]
       (assoc ret k (conj (get ret k []) x))))
   {} coll))

(defn make-hierarchy
  "Creates a hierarchy object for use with derive, isa? etc."
  [] {:parents {} :descendants {} :ancestors {}})

(def ^:private -global-hierarchy nil)

(defn- get-global-hierarchy []
  (when (nil? -global-hierarchy)
    (set! -global-hierarchy (atom (make-hierarchy))))
  -global-hierarchy)

(defn- swap-global-hierarchy! [f & args]
  (apply swap! (get-global-hierarchy) f args))

(defn ^boolean isa?
  "Returns true if (= child parent), or child is directly or indirectly derived from
  parent, either via a JavaScript type inheritance relationship or a
  relationship established via derive. h must be a hierarchy obtained
  from make-hierarchy, if not supplied defaults to the global
  hierarchy"
  ([child parent] (isa? @(get-global-hierarchy) child parent))
  ([h child parent]
     (or (= child parent)
         ;; (and (class? parent) (class? child)
         ;;    (. ^Class parent isAssignableFrom child))
         (contains? ((:ancestors h) child) parent)
         ;;(and (class? child) (some #(contains? ((:ancestors h) %) parent) (supers child)))
         (and (vector? parent) (vector? child)
              (== (count parent) (count child))
              (loop [ret true i 0]
                (if (or (not ret) (== i (count parent)))
                  ret
                  (recur (isa? h (child i) (parent i)) (inc i))))))))

(defn parents
  "Returns the immediate parents of tag, either via a JavaScript type
  inheritance relationship or a relationship established via derive. h
  must be a hierarchy obtained from make-hierarchy, if not supplied
  defaults to the global hierarchy"
  ([tag] (parents @(get-global-hierarchy) tag))
  ([h tag] (not-empty (get (:parents h) tag))))

(defn ancestors
  "Returns the immediate and indirect parents of tag, either via a JavaScript type
  inheritance relationship or a relationship established via derive. h
  must be a hierarchy obtained from make-hierarchy, if not supplied
  defaults to the global hierarchy"
  ([tag] (ancestors @(get-global-hierarchy) tag))
  ([h tag] (not-empty (get (:ancestors h) tag))))

(defn descendants
  "Returns the immediate and indirect children of tag, through a
  relationship established via derive. h must be a hierarchy obtained
  from make-hierarchy, if not supplied defaults to the global
  hierarchy. Note: does not work on JavaScript type inheritance
  relationships."
  ([tag] (descendants @(get-global-hierarchy) tag))
  ([h tag] (not-empty (get (:descendants h) tag))))

(defn derive
  "Establishes a parent/child relationship between parent and
  tag. Parent must be a namespace-qualified symbol or keyword and
  child can be either a namespace-qualified symbol or keyword or a
  class. h must be a hierarchy obtained from make-hierarchy, if not
  supplied defaults to, and modifies, the global hierarchy."
  ([tag parent]
   (assert (namespace parent))
   ;; (assert (or (class? tag) (and (instance? cljs.core.Named tag) (namespace tag))))
   (swap-global-hierarchy! derive tag parent) nil)
  ([h tag parent]
   (assert (not= tag parent))
   ;; (assert (or (class? tag) (instance? clojure.lang.Named tag)))
   ;; (assert (instance? clojure.lang.INamed tag))
   ;; (assert (instance? clojure.lang.INamed parent))
   (let [tp (:parents h)
         td (:descendants h)
         ta (:ancestors h)
         tf (fn [m source sources target targets]
              (reduce (fn [ret k]
                        (assoc ret k
                               (reduce conj (get targets k #{}) (cons target (targets target)))))
                      m (cons source (sources source))))]
     (or
      (when-not (contains? (tp tag) parent)
        (when (contains? (ta tag) parent)
          (throw (js/Error. (str tag "already has" parent "as ancestor"))))
        (when (contains? (ta parent) tag)
          (throw (js/Error. (str "Cyclic derivation:" parent "has" tag "as ancestor"))))
        {:parents (assoc (:parents h) tag (conj (get tp tag #{}) parent))
         :ancestors (tf (:ancestors h) tag td parent ta)
         :descendants (tf (:descendants h) parent ta tag td)})
      h))))

(defn underive
  "Removes a parent/child relationship between parent and
  tag. h must be a hierarchy obtained from make-hierarchy, if not
  supplied defaults to, and modifies, the global hierarchy."
  ([tag parent]
    (swap-global-hierarchy! underive tag parent)
    nil)
  ([h tag parent]
    (let [parentMap (:parents h)
          childsParents (if (parentMap tag)
                          (disj (parentMap tag) parent) #{})
          newParents (if (not-empty childsParents)
                      (assoc parentMap tag childsParents)
                      (dissoc parentMap tag))
          deriv-seq (flatten (map #(cons (first %) (interpose (first %) (second %)))
                                  (seq newParents)))]
      (if (contains? (parentMap tag) parent)
        (reduce #(apply derive %1 %2) (make-hierarchy)
                (partition 2 deriv-seq))
        h))))

(defn- reset-cache
  [method-cache method-table cached-hierarchy hierarchy]
  (swap! method-cache (fn [_] (deref method-table)))
  (swap! cached-hierarchy (fn [_] (deref hierarchy))))

(defn- prefers*
  [x y prefer-table]
  (let [xprefs (@prefer-table x)]
    (or
     (when (and xprefs (xprefs y))
       true)
     (loop [ps (parents y)]
       (when (pos? (count ps))
         (when (prefers* x (first ps) prefer-table)
           true)
         (recur (rest ps))))
     (loop [ps (parents x)]
       (when (pos? (count ps))
         (when (prefers* (first ps) y prefer-table)
           true)
         (recur (rest ps))))
     false)))

(defn- dominates
  [x y prefer-table]
  (or (prefers* x y prefer-table) (isa? x y)))

(defn- find-and-cache-best-method
  [name dispatch-val hierarchy method-table prefer-table method-cache cached-hierarchy]
  (let [best-entry (reduce (fn [be [k _ :as e]]
                             (if (isa? @hierarchy dispatch-val k)
                               (let [be2 (if (or (nil? be) (dominates k (first be) prefer-table))
                                           e
                                           be)]
                                 (when-not (dominates (first be2) k prefer-table)
                                   (throw (js/Error.
                                           (str "Multiple methods in multimethod '" name
                                                "' match dispatch value: " dispatch-val " -> " k
                                                " and " (first be2) ", and neither is preferred"))))
                                 be2)
                               be))
                           nil @method-table)]
    (when best-entry
      (if (= @cached-hierarchy @hierarchy)
        (do
          (swap! method-cache assoc dispatch-val (second best-entry))
          (second best-entry))
        (do
          (reset-cache method-cache method-table cached-hierarchy hierarchy)
          (find-and-cache-best-method name dispatch-val hierarchy method-table prefer-table
                                      method-cache cached-hierarchy))))))

(defprotocol IMultiFn
  (-reset [mf])
  (-add-method [mf dispatch-val method])
  (-remove-method [mf dispatch-val])
  (-prefer-method [mf dispatch-val dispatch-val-y])
  (-get-method [mf dispatch-val])
  (-methods [mf])
  (-prefers [mf])
  (-dispatch [mf args]))

(defn- do-dispatch
  [mf dispatch-fn args]
  (let [dispatch-val (apply dispatch-fn args)
        target-fn (-get-method mf dispatch-val)]
    (when-not target-fn
      (throw (js/Error. (str "No method in multimethod '" name "' for dispatch value: " dispatch-val))))
    (apply target-fn args)))

(deftype MultiFn [name dispatch-fn default-dispatch-val hierarchy
                  method-table prefer-table method-cache cached-hierarchy]
  IMultiFn
  (-reset [mf]
    (swap! method-table (fn [mf] {}))
    (swap! method-cache (fn [mf] {}))
    (swap! prefer-table (fn [mf] {}))
    (swap! cached-hierarchy (fn [mf] nil))
    mf)

  (-add-method [mf dispatch-val method]
    (swap! method-table assoc dispatch-val method)
    (reset-cache method-cache method-table cached-hierarchy hierarchy)
    mf)

  (-remove-method [mf dispatch-val]
    (swap! method-table dissoc dispatch-val)
    (reset-cache method-cache method-table cached-hierarchy hierarchy)
    mf)

  (-get-method [mf dispatch-val]
    (when-not (= @cached-hierarchy @hierarchy)
      (reset-cache method-cache method-table cached-hierarchy hierarchy))
    (if-let [target-fn (@method-cache dispatch-val)]
      target-fn
      (if-let [target-fn (find-and-cache-best-method name dispatch-val hierarchy method-table
                                                     prefer-table method-cache cached-hierarchy)]
        target-fn
        (@method-table default-dispatch-val))))

  (-prefer-method [mf dispatch-val-x dispatch-val-y]
    (when (prefers* dispatch-val-x dispatch-val-y prefer-table)
      (throw (js/Error. (str "Preference conflict in multimethod '" name "': " dispatch-val-y
                   " is already preferred to " dispatch-val-x))))
    (swap! prefer-table
           (fn [old]
             (assoc old dispatch-val-x
                    (conj (get old dispatch-val-x #{})
                          dispatch-val-y))))
    (reset-cache method-cache method-table cached-hierarchy hierarchy))

  (-methods [mf] @method-table)
  (-prefers [mf] @prefer-table)

  (-dispatch [mf args] (do-dispatch mf dispatch-fn args))

  IHash
  (-hash [this] (goog/getUid this)))

(set! cljs.core.MultiFn.prototype.call
      (fn [_ & args]
        (this-as self
          (-dispatch self args))))

(set! cljs.core.MultiFn.prototype.apply
      (fn [_ args]
        (this-as self
          (-dispatch self args))))

(defn remove-all-methods
  "Removes all of the methods of multimethod."
 [multifn]
 (-reset multifn))

(defn remove-method
  "Removes the method of multimethod associated with dispatch-value."
 [multifn dispatch-val]
 (-remove-method multifn dispatch-val))

(defn prefer-method
  "Causes the multimethod to prefer matches of dispatch-val-x over dispatch-val-y
   when there is a conflict"
  [multifn dispatch-val-x dispatch-val-y]
  (-prefer-method multifn dispatch-val-x dispatch-val-y))

(defn methods
  "Given a multimethod, returns a map of dispatch values -> dispatch fns"
  [multifn] (-methods multifn))

(defn get-method
  "Given a multimethod and a dispatch value, returns the dispatch fn
  that would apply to that value, or nil if none apply and no default"
  [multifn dispatch-val] (-get-method multifn dispatch-val))

(defn prefers
  "Given a multimethod, returns a map of preferred value -> set of other values"
  [multifn] (-prefers multifn))

;; UUID

(deftype UUID [uuid]
  IEquiv
  (-equiv [_ other]
    (and (instance? UUID other) (identical? uuid (.-uuid other))))

  IPrintWithWriter
  (-pr-writer [_ writer _]
    (-write writer (str "#uuid \"" uuid "\"")))

  IHash
  (-hash [this]
    (goog.string/hashCode (pr-str this))))

;;; ExceptionInfo

(deftype ExceptionInfo [message data cause])

;;; ExceptionInfo is a special case, do not emulate this
(set! cljs.core.ExceptionInfo.prototype (js/Error.))
(set! (.-constructor cljs.core.ExceptionInfo.prototype) ExceptionInfo)

(defn ex-info
  "Alpha - subject to change.
  Create an instance of ExceptionInfo, an Error type that carries a
  map of additional data."
  ([msg map]
     (ExceptionInfo. msg map nil))
  ([msg map cause]
     (ExceptionInfo. msg map cause)))

(defn ex-data
  "Alpha - subject to change.
  Returns exception data (a map) if ex is an ExceptionInfo.
  Otherwise returns nil."
  [ex]
  (when (instance? ExceptionInfo ex)
    (.-data ex)))

(defn ex-message
  "Alpha - subject to change.
  Returns the message attached to the given Error / ExceptionInfo object.
  For non-Errors returns nil."
  [ex]
  (when (instance? js/Error ex)
    (.-message ex)))

(defn ex-cause
  "Alpha - subject to change.
  Returns exception cause (an Error / ExceptionInfo) if ex is an
  ExceptionInfo.
  Otherwise returns nil."
  [ex]
  (when (instance? ExceptionInfo ex)
    (.-cause ex)))

(defn comparator
  "Returns an JavaScript compatible comparator based upon pred."
  [pred]
  (fn [x y]
    (cond (pred x y) -1 (pred y x) 1 :else 0)))

(defn ^boolean special-symbol? [x]
  (contains?
    '#{if def fn* do let* loop* letfn* throw try*
       recur new set! ns deftype* defrecord* . js* & quote}
    x))<|MERGE_RESOLUTION|>--- conflicted
+++ resolved
@@ -3506,11 +3506,7 @@
 (defn vec [coll]
   (-persistent!
    (reduce -conj!
-<<<<<<< HEAD
            (-as-transient cljs.core.ArrayVector/EMPTY)
-=======
-           (-as-transient cljs.core.PersistentVector.EMPTY)
->>>>>>> eccf2fc9
            coll)))
 
 (defn vector [& args] (vec args))
@@ -3561,11 +3557,7 @@
 
   IEmptyableCollection
   (-empty [coll]
-<<<<<<< HEAD
     (with-meta cljs.core.ArrayVector/EMPTY meta))
-=======
-    (with-meta cljs.core.PersistentVector.EMPTY meta))
->>>>>>> eccf2fc9
 
   IChunkedSeq
   (-chunked-first [coll]
@@ -3628,11 +3620,7 @@
     (build-subvec meta (-assoc-n v end o) start (inc end) nil))
 
   IEmptyableCollection
-<<<<<<< HEAD
   (-empty [coll] (with-meta cljs.core.ArrayVector/EMPTY meta))
-=======
-  (-empty [coll] (with-meta cljs.core.PersistentVector.EMPTY meta))
->>>>>>> eccf2fc9
 
   ISequential
   IEquiv
